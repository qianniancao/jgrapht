--- conflicted
+++ resolved
@@ -91,17 +91,7 @@
      */
     @Override public int size()
     {
-<<<<<<< HEAD
-        if (this.size == -1) {
-            this.size = 0;
-            for (Iterator<V> iter = iterator(); iter.hasNext(); iter.next()) {
-                this.size++;
-            }
-        }
-        return this.size;
-=======
         return (int) vertexSet.stream().filter(v -> contains(v)).count();
->>>>>>> 2422aa16
     }
 
     private class MaskVertexSetNextElementFunctor
