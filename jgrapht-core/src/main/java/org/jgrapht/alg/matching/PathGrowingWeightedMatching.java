--- conflicted
+++ resolved
@@ -1,4 +1,3 @@
-<<<<<<< HEAD
 /*
  * (C) Copyright 2016-2023, by Dimitrios Michail and Contributors.
  *
@@ -32,21 +31,21 @@
  * maximum weight matching. The implementation accepts directed and undirected graphs which may
  * contain self-loops and multiple edges. There is no assumption on the edge weights, i.e. they can
  * also be negative or zero.
- * 
+ *
  * <p>
  * The algorithm is due to Drake and Hougardy, described in detail in the following paper:
  * <ul>
  * <li>D.E. Drake, S. Hougardy, A Simple Approximation Algorithm for the Weighted Matching Problem,
  * Information Processing Letters 85, 211-213, 2003.</li>
  * </ul>
- * 
+ *
  * <p>
  * This particular implementation uses by default two additional heuristics discussed by the authors
  * which also take linear time but improve the quality of the matchings. These heuristics can be
  * disabled by calling the constructor {@link #PathGrowingWeightedMatching(Graph, boolean)}.
  * Disabling the heuristics has the effect of fewer passes over the edge set of the input graph,
  * probably at the expense of the total weight of the matching.
- * 
+ *
  * <p>
  * For a discussion on engineering approximate weighted matching algorithms see the following paper:
  * <ul>
@@ -55,7 +54,7 @@
  * </ul>
  *
  * @see GreedyWeightedMatching
- * 
+ *
  * @param <V> the graph vertex type
  * @param <E> the graph edge type
  *
@@ -77,7 +76,7 @@
      * Construct a new instance of the path growing algorithm. Floating point values are compared
      * using {@link #DEFAULT_EPSILON} tolerance. By default two additional linear time heuristics
      * are used in order to improve the quality of the matchings.
-     * 
+     *
      * @param graph the input graph
      */
     public PathGrowingWeightedMatching(Graph<V, E> graph)
@@ -88,7 +87,7 @@
     /**
      * Construct a new instance of the path growing algorithm. Floating point values are compared
      * using {@link #DEFAULT_EPSILON} tolerance.
-     * 
+     *
      * @param graph the input graph
      * @param useHeuristics if true an improved version with additional heuristics is executed. The
      *        running time remains linear but performs a few more passes over the input. While the
@@ -102,7 +101,7 @@
 
     /**
      * Construct a new instance of the path growing algorithm.
-     * 
+     *
      * @param graph the input graph
      * @param useHeuristics if true an improved version with additional heuristics is executed. The
      *        running time remains linear but performs a few more passes over the input. While the
@@ -122,7 +121,7 @@
 
     /**
      * Get a matching that is a $\frac{1}{2}$-approximation of the maximum weighted matching.
-     * 
+     *
      * @return a matching
      */
     @Override
@@ -138,7 +137,7 @@
     /**
      * Compute all vertices that have positive degree by iterating over the edges on purpose. This
      * keeps the complexity to $O(m)$ where $m$ is the number of edges.
-     * 
+     *
      * @return set of vertices with positive degree
      */
     private Set<V> initVisibleVertices()
@@ -312,6 +311,8 @@
             }
             // add edge to matching
             matching.add(e);
+            matchedVertices.add(s);
+            matchedVertices.add(t);
             matchingWeight += edgeWeight;
         }
 
@@ -321,7 +322,7 @@
 
     /**
      * Helper class for repeatedly solving the maximum weight matching on paths.
-     * 
+     *
      * The work array used in the dynamic programming algorithm is reused between invocations. In
      * case its size is smaller than the path provided, its length is increased. This class is not
      * thread-safe.
@@ -335,7 +336,7 @@
 
         /**
          * Find the maximum weight matching of a path using dynamic programming.
-         * 
+         *
          * @param path a list of edges. The code assumes that the list of edges is a valid simple
          *        path, and that is not a cycle.
          * @return a maximum weight matching of the path
@@ -404,414 +405,4 @@
 
     }
 
-}
-=======
-/*
- * (C) Copyright 2016-2023, by Dimitrios Michail and Contributors.
- *
- * JGraphT : a free Java graph-theory library
- *
- * See the CONTRIBUTORS.md file distributed with this work for additional
- * information regarding copyright ownership.
- *
- * This program and the accompanying materials are made available under the
- * terms of the Eclipse Public License 2.0 which is available at
- * http://www.eclipse.org/legal/epl-2.0, or the
- * GNU Lesser General Public License v2.1 or later
- * which is available at
- * http://www.gnu.org/licenses/old-licenses/lgpl-2.1-standalone.html.
- *
- * SPDX-License-Identifier: EPL-2.0 OR LGPL-2.1-or-later
- */
-package org.jgrapht.alg.matching;
-
-import org.jgrapht.*;
-import org.jgrapht.alg.interfaces.*;
-import org.jgrapht.alg.util.*;
-
-import java.util.*;
-
-/**
- * A linear time $\frac{1}{2}$-approximation algorithm for finding a maximum weight matching in an
- * arbitrary graph. Linear time here means $O(m)$ where m is the cardinality of the edge set, even
- * if the graph contains isolated vertices. $\frac{1}{2}$-approximation means that for any graph
- * instance, the algorithm computes a matching whose weight is at least half of the weight of a
- * maximum weight matching. The implementation accepts directed and undirected graphs which may
- * contain self-loops and multiple edges. There is no assumption on the edge weights, i.e. they can
- * also be negative or zero.
- * 
- * <p>
- * The algorithm is due to Drake and Hougardy, described in detail in the following paper:
- * <ul>
- * <li>D.E. Drake, S. Hougardy, A Simple Approximation Algorithm for the Weighted Matching Problem,
- * Information Processing Letters 85, 211-213, 2003.</li>
- * </ul>
- * 
- * <p>
- * This particular implementation uses by default two additional heuristics discussed by the authors
- * which also take linear time but improve the quality of the matchings. These heuristics can be
- * disabled by calling the constructor {@link #PathGrowingWeightedMatching(Graph, boolean)}.
- * Disabling the heuristics has the effect of fewer passes over the edge set of the input graph,
- * probably at the expense of the total weight of the matching.
- * 
- * <p>
- * For a discussion on engineering approximate weighted matching algorithms see the following paper:
- * <ul>
- * <li>Jens Maue and Peter Sanders. Engineering algorithms for approximate weighted matching.
- * International Workshop on Experimental and Efficient Algorithms, Springer, 2007.</li>
- * </ul>
- *
- * @see GreedyWeightedMatching
- * 
- * @param <V> the graph vertex type
- * @param <E> the graph edge type
- *
- * @author Dimitrios Michail
- */
-public class PathGrowingWeightedMatching<V, E>
-    implements MatchingAlgorithm<V, E>
-{
-    /**
-     * Default value on whether to use extra heuristics to improve the result.
-     */
-    public static final boolean DEFAULT_USE_HEURISTICS = true;
-
-    private final Graph<V, E> graph;
-    private final Comparator<Double> comparator;
-    private final boolean useHeuristics;
-
-    /**
-     * Construct a new instance of the path growing algorithm. Floating point values are compared
-     * using {@link #DEFAULT_EPSILON} tolerance. By default two additional linear time heuristics
-     * are used in order to improve the quality of the matchings.
-     * 
-     * @param graph the input graph
-     */
-    public PathGrowingWeightedMatching(Graph<V, E> graph)
-    {
-        this(graph, DEFAULT_USE_HEURISTICS, DEFAULT_EPSILON);
-    }
-
-    /**
-     * Construct a new instance of the path growing algorithm. Floating point values are compared
-     * using {@link #DEFAULT_EPSILON} tolerance.
-     * 
-     * @param graph the input graph
-     * @param useHeuristics if true an improved version with additional heuristics is executed. The
-     *        running time remains linear but performs a few more passes over the input. While the
-     *        approximation factor remains $\frac{1}{2}$, in most cases the heuristics produce
-     *        matchings of higher quality.
-     */
-    public PathGrowingWeightedMatching(Graph<V, E> graph, boolean useHeuristics)
-    {
-        this(graph, useHeuristics, DEFAULT_EPSILON);
-    }
-
-    /**
-     * Construct a new instance of the path growing algorithm.
-     * 
-     * @param graph the input graph
-     * @param useHeuristics if true an improved version with additional heuristics is executed. The
-     *        running time remains linear but performs a few more passes over the input. While the
-     *        approximation factor remains $\frac{1}{2}$, in most cases the heuristics produce
-     *        matchings of higher quality.
-     * @param epsilon tolerance when comparing floating point values
-     */
-    public PathGrowingWeightedMatching(Graph<V, E> graph, boolean useHeuristics, double epsilon)
-    {
-        if (graph == null) {
-            throw new IllegalArgumentException("Input graph cannot be null");
-        }
-        this.graph = graph;
-        this.comparator = new ToleranceDoubleComparator(epsilon);
-        this.useHeuristics = useHeuristics;
-    }
-
-    /**
-     * Get a matching that is a $\frac{1}{2}$-approximation of the maximum weighted matching.
-     * 
-     * @return a matching
-     */
-    @Override
-    public Matching<V, E> getMatching()
-    {
-        if (useHeuristics) {
-            return runWithHeuristics();
-        } else {
-            return run();
-        }
-    }
-
-    /**
-     * Compute all vertices that have positive degree by iterating over the edges on purpose. This
-     * keeps the complexity to $O(m)$ where $m$ is the number of edges.
-     * 
-     * @return set of vertices with positive degree
-     */
-    private Set<V> initVisibleVertices()
-    {
-        Set<V> visibleVertex = new HashSet<>();
-        for (E e : graph.edgeSet()) {
-            V s = graph.getEdgeSource(e);
-            V t = graph.getEdgeTarget(e);
-            if (!s.equals(t)) {
-                visibleVertex.add(s);
-                visibleVertex.add(t);
-            }
-        }
-        return visibleVertex;
-    }
-
-    // the algorithm (no heuristics)
-    private Matching<V, E> run()
-    {
-        // lookup all relevant vertices
-        Set<V> visibleVertex = initVisibleVertices();
-
-        // run algorithm
-        Set<E> m1 = new HashSet<>();
-        Set<E> m2 = new HashSet<>();
-        double m1Weight = 0d, m2Weight = 0d;
-        int i = 1;
-        while (!visibleVertex.isEmpty()) {
-            // find vertex arbitrarily
-            V x = visibleVertex.stream().findAny().get();
-
-            // grow path from x
-            while (x != null) {
-                // first heaviest edge incident to vertex x (among visible neighbors)
-                double maxWeight = 0d;
-                E maxWeightedEdge = null;
-                V maxWeightedNeighbor = null;
-                for (E e : graph.edgesOf(x)) {
-                    V other = Graphs.getOppositeVertex(graph, e, x);
-                    if (visibleVertex.contains(other) && !other.equals(x)) {
-                        double curWeight = graph.getEdgeWeight(e);
-                        if (comparator.compare(curWeight, 0d) > 0 && (maxWeightedEdge == null
-                            || comparator.compare(curWeight, maxWeight) > 0))
-                        {
-                            maxWeight = curWeight;
-                            maxWeightedEdge = e;
-                            maxWeightedNeighbor = other;
-                        }
-                    }
-                }
-
-                // add it to either m1 or m2, alternating between them
-                if (maxWeightedEdge != null) {
-                    switch (i) {
-                    case 1:
-                        m1.add(maxWeightedEdge);
-                        m1Weight += maxWeight;
-                        break;
-                    case 2:
-                        m2.add(maxWeightedEdge);
-                        m2Weight += maxWeight;
-                        break;
-                    default:
-                        throw new RuntimeException(
-                            "Failed to figure out matching, seems to be a bug");
-                    }
-                    i = 3 - i;
-                }
-
-                // remove x and incident edges
-                visibleVertex.remove(x);
-
-                // go to next vertex
-                x = maxWeightedNeighbor;
-            }
-        }
-
-        // return best matching
-        if (comparator.compare(m1Weight, m2Weight) > 0) {
-            return new MatchingImpl<>(graph, m1, m1Weight);
-        } else {
-            return new MatchingImpl<>(graph, m2, m2Weight);
-        }
-    }
-
-    // the algorithm (improved with additional heuristics)
-    private Matching<V, E> runWithHeuristics()
-    {
-        // lookup all relevant vertices
-        Set<V> visibleVertex = initVisibleVertices();
-
-        // create solver for paths
-        DynamicProgrammingPathSolver pathSolver = new DynamicProgrammingPathSolver();
-
-        Set<E> matching = new HashSet<>();
-        double matchingWeight = 0d;
-        Set<V> matchedVertices = new HashSet<>();
-
-        // run algorithm
-        while (!visibleVertex.isEmpty()) {
-            // find vertex arbitrarily
-            V x = visibleVertex.stream().findAny().get();
-
-            // grow path from x
-            LinkedList<E> path = new LinkedList<>();
-            while (x != null) {
-                // first heaviest edge incident to vertex x (among visible neighbors)
-                double maxWeight = 0d;
-                E maxWeightedEdge = null;
-                V maxWeightedNeighbor = null;
-                for (E e : graph.edgesOf(x)) {
-                    V other = Graphs.getOppositeVertex(graph, e, x);
-                    if (visibleVertex.contains(other) && !other.equals(x)) {
-                        double curWeight = graph.getEdgeWeight(e);
-                        if (comparator.compare(curWeight, 0d) > 0 && (maxWeightedEdge == null
-                            || comparator.compare(curWeight, maxWeight) > 0))
-                        {
-                            maxWeight = curWeight;
-                            maxWeightedEdge = e;
-                            maxWeightedNeighbor = other;
-                        }
-                    }
-                }
-
-                // add edge to path and remove x
-                if (maxWeightedEdge != null) {
-                    path.add(maxWeightedEdge);
-                }
-                visibleVertex.remove(x);
-
-                // go to next vertex
-                x = maxWeightedNeighbor;
-            }
-
-            // find maximum weight matching of path using dynamic programming
-            Pair<Double, Set<E>> pathMatching = pathSolver.getMaximumWeightMatching(graph, path);
-
-            // add it to result while keeping track of matched vertices
-            matchingWeight += pathMatching.getFirst();
-            for (E e : pathMatching.getSecond()) {
-                V s = graph.getEdgeSource(e);
-                V t = graph.getEdgeTarget(e);
-                if (!matchedVertices.add(s)) {
-                    throw new RuntimeException(
-                        "Set is not a valid matching, please submit a bug report");
-                }
-                if (!matchedVertices.add(t)) {
-                    throw new RuntimeException(
-                        "Set is not a valid matching, please submit a bug report");
-                }
-                matching.add(e);
-            }
-        }
-
-        // extend matching to maximal cardinality (out of edges with positive weight)
-        for (E e : graph.edgeSet()) {
-            double edgeWeight = graph.getEdgeWeight(e);
-            if (comparator.compare(edgeWeight, 0d) <= 0) {
-                // ignore zero or negative weight
-                continue;
-            }
-            V s = graph.getEdgeSource(e);
-            if (matchedVertices.contains(s)) {
-                // matched vertex, ignore
-                continue;
-            }
-            V t = graph.getEdgeTarget(e);
-            if (matchedVertices.contains(t)) {
-                // matched vertex, ignore
-                continue;
-            }
-            // add edge to matching
-            matching.add(e);
-            matchedVertices.add(s);
-            matchedVertices.add(t);
-            matchingWeight += edgeWeight;
-        }
-
-        // return extended matching
-        return new MatchingImpl<>(graph, matching, matchingWeight);
-    }
-
-    /**
-     * Helper class for repeatedly solving the maximum weight matching on paths.
-     * 
-     * The work array used in the dynamic programming algorithm is reused between invocations. In
-     * case its size is smaller than the path provided, its length is increased. This class is not
-     * thread-safe.
-     */
-    class DynamicProgrammingPathSolver
-    {
-        private static final int WORK_ARRAY_INITIAL_SIZE = 256;
-
-        // work array
-        private double[] a = new double[WORK_ARRAY_INITIAL_SIZE];
-
-        /**
-         * Find the maximum weight matching of a path using dynamic programming.
-         * 
-         * @param path a list of edges. The code assumes that the list of edges is a valid simple
-         *        path, and that is not a cycle.
-         * @return a maximum weight matching of the path
-         */
-        public Pair<Double, Set<E>> getMaximumWeightMatching(Graph<V, E> g, LinkedList<E> path)
-        {
-            int pathLength = path.size();
-
-            // special cases
-            switch (pathLength) {
-            case 0:
-                // special case, empty path
-                return Pair.of(0d, Collections.emptySet());
-            case 1:
-                // special case, one edge
-                E e = path.getFirst();
-                double eWeight = g.getEdgeWeight(e);
-                if (comparator.compare(eWeight, 0d) > 0) {
-                    return Pair.of(eWeight, Collections.singleton(e));
-                } else {
-                    return Pair.of(0d, Collections.emptySet());
-                }
-            }
-
-            // make sure work array has enough space
-            if (a.length < pathLength + 1) {
-                a = new double[pathLength + 1];
-            }
-
-            // first pass to find solution
-            Iterator<E> it = path.iterator();
-            E e = it.next();
-            double eWeight = g.getEdgeWeight(e);
-            a[0] = 0d;
-            a[1] = (comparator.compare(eWeight, 0d) > 0) ? eWeight : 0d;
-            for (int i = 2; i <= pathLength; i++) {
-                e = it.next();
-                eWeight = g.getEdgeWeight(e);
-                if (comparator.compare(a[i - 1], a[i - 2] + eWeight) > 0) {
-                    a[i] = a[i - 1];
-                } else {
-                    a[i] = a[i - 2] + eWeight;
-                }
-            }
-
-            // reverse second pass to build solution
-            Set<E> matching = new HashSet<>();
-            it = path.descendingIterator();
-            int i = pathLength;
-            while (i >= 1) {
-                e = it.next();
-                if (comparator.compare(a[i], a[i - 1]) > 0) {
-                    matching.add(e);
-                    // skip next edge
-                    if (i > 1) {
-                        e = it.next();
-                    }
-                    i--;
-                }
-                i--;
-            }
-
-            // return solution
-            return Pair.of(a[pathLength], matching);
-        }
-
-    }
-
-}
->>>>>>> 7ff746c7
+}