--- conflicted
+++ resolved
@@ -1,4 +1,3 @@
-<<<<<<< HEAD
 /*
  * (C) Copyright 2016-2023, by Dimitrios Michail and Contributors.
  *
@@ -25,7 +24,7 @@
 
 /**
  * PageRank implementation.
- * 
+ *
  * <p>
  * The <a href="https://en.wikipedia.org/wiki/PageRank">wikipedia</a> article contains a nice
  * description of PageRank. The method can be found on the article: Sergey Brin and Larry Page: The
@@ -33,7 +32,7 @@
  * Conference, Brisbane, Australia, April 1998. See also the following
  * <a href="http://infolab.stanford.edu/~backrub/google.html">page</a>.
  * </p>
- * 
+ *
  * <p>
  * This is a simple iterative implementation of PageRank which stops after a given number of
  * iterations or if the PageRank values between two iterations do not change more than a predefined
@@ -46,19 +45,19 @@
  * $m$ the number of edges of the graph. The maximum number of iterations can be adjusted by the
  * caller. The default value is {@link PageRank#MAX_ITERATIONS_DEFAULT}.
  * </p>
- * 
+ *
  * <p>
  * If the graph is a weighted graph, a weighted variant is used where the probability of following
  * an edge e out of node $v$ is equal to the weight of $e$ over the sum of weights of all outgoing
  * edges of $v$.
  * </p>
- * 
+ *
  * @param <V> the graph vertex type
  * @param <E> the graph edge type
- * 
+ *
  * @author Dimitrios Michail
  */
-public final class PageRank<V, E>
+public class PageRank<V, E>
     implements VertexScoringAlgorithm<V, Double>
 {
     /**
@@ -105,7 +104,7 @@
 
     /**
      * Create and execute an instance of PageRank.
-     * 
+     *
      * @param graph the input graph
      */
     public PageRank(Graph<V, E> graph)
@@ -115,7 +114,7 @@
 
     /**
      * Create and execute an instance of PageRank.
-     * 
+     *
      * @param graph the input graph
      * @param dampingFactor the damping factor
      */
@@ -126,7 +125,7 @@
 
     /**
      * Create and execute an instance of PageRank.
-     * 
+     *
      * @param graph the input graph
      * @param dampingFactor the damping factor
      * @param maxIterations the maximum number of iterations to perform
@@ -138,7 +137,7 @@
 
     /**
      * Create and execute an instance of PageRank.
-     * 
+     *
      * @param graph the input graph
      * @param dampingFactor the damping factor
      * @param maxIterations the maximum number of iterations to perform
@@ -191,14 +190,14 @@
 
     /**
      * The actual implementation.
-     * 
+     *
      * <p>
      * We use this pattern with the inner class in order to be able to cache the result but also
      * allow the garbage collector to acquire all auxiliary memory used during the execution of the
      * algorithm.
-     * 
+     *
      * @author Dimitrios Michail
-     * 
+     *
      * @param <V> the graph type
      * @param <E> the edge type
      */
@@ -378,386 +377,4 @@
 
     }
 
-}
-=======
-/*
- * (C) Copyright 2016-2023, by Dimitrios Michail and Contributors.
- *
- * JGraphT : a free Java graph-theory library
- *
- * See the CONTRIBUTORS.md file distributed with this work for additional
- * information regarding copyright ownership.
- *
- * This program and the accompanying materials are made available under the
- * terms of the Eclipse Public License 2.0 which is available at
- * http://www.eclipse.org/legal/epl-2.0, or the
- * GNU Lesser General Public License v2.1 or later
- * which is available at
- * http://www.gnu.org/licenses/old-licenses/lgpl-2.1-standalone.html.
- *
- * SPDX-License-Identifier: EPL-2.0 OR LGPL-2.1-or-later
- */
-package org.jgrapht.alg.scoring;
-
-import org.jgrapht.*;
-import org.jgrapht.alg.interfaces.*;
-
-import java.util.*;
-
-/**
- * PageRank implementation.
- *
- * <p>
- * The <a href="https://en.wikipedia.org/wiki/PageRank">wikipedia</a> article contains a nice
- * description of PageRank. The method can be found on the article: Sergey Brin and Larry Page: The
- * Anatomy of a Large-Scale Hypertextual Web Search Engine. Proceedings of the 7th World-Wide Web
- * Conference, Brisbane, Australia, April 1998. See also the following
- * <a href="http://infolab.stanford.edu/~backrub/google.html">page</a>.
- * </p>
- *
- * <p>
- * This is a simple iterative implementation of PageRank which stops after a given number of
- * iterations or if the PageRank values between two iterations do not change more than a predefined
- * value. The implementation uses the variant which divides by the number of nodes, thus forming a
- * probability distribution over graph nodes.
- * </p>
- *
- * <p>
- * Each iteration of the algorithm runs in linear time $O(n+m)$ when $n$ is the number of nodes and
- * $m$ the number of edges of the graph. The maximum number of iterations can be adjusted by the
- * caller. The default value is {@link PageRank#MAX_ITERATIONS_DEFAULT}.
- * </p>
- *
- * <p>
- * If the graph is a weighted graph, a weighted variant is used where the probability of following
- * an edge e out of node $v$ is equal to the weight of $e$ over the sum of weights of all outgoing
- * edges of $v$.
- * </p>
- *
- * @param <V> the graph vertex type
- * @param <E> the graph edge type
- *
- * @author Dimitrios Michail
- */
-public class PageRank<V, E>
-    implements VertexScoringAlgorithm<V, Double>
-{
-    /**
-     * Default number of maximum iterations.
-     */
-    public static final int MAX_ITERATIONS_DEFAULT = 100;
-
-    /**
-     * Default value for the tolerance. The calculation will stop if the difference of PageRank
-     * values between iterations change less than this value.
-     */
-    public static final double TOLERANCE_DEFAULT = 0.0001;
-
-    /**
-     * Damping factor default value.
-     */
-    public static final double DAMPING_FACTOR_DEFAULT = 0.85d;
-
-    /**
-     * The input graph
-     */
-    private final Graph<V, E> graph;
-
-    /**
-     * The damping factor
-     */
-    private final double dampingFactor;
-
-    /**
-     * Maximum iterations to run
-     */
-    private final int maxIterations;
-
-    /**
-     * The calculation will stop if the difference of PageRank values between iterations change less
-     * than this value
-     */
-    private final double tolerance;
-
-    /**
-     * The result
-     */
-    private Map<V, Double> scores;
-
-    /**
-     * Create and execute an instance of PageRank.
-     *
-     * @param graph the input graph
-     */
-    public PageRank(Graph<V, E> graph)
-    {
-        this(graph, DAMPING_FACTOR_DEFAULT, MAX_ITERATIONS_DEFAULT, TOLERANCE_DEFAULT);
-    }
-
-    /**
-     * Create and execute an instance of PageRank.
-     *
-     * @param graph the input graph
-     * @param dampingFactor the damping factor
-     */
-    public PageRank(Graph<V, E> graph, double dampingFactor)
-    {
-        this(graph, dampingFactor, MAX_ITERATIONS_DEFAULT, TOLERANCE_DEFAULT);
-    }
-
-    /**
-     * Create and execute an instance of PageRank.
-     *
-     * @param graph the input graph
-     * @param dampingFactor the damping factor
-     * @param maxIterations the maximum number of iterations to perform
-     */
-    public PageRank(Graph<V, E> graph, double dampingFactor, int maxIterations)
-    {
-        this(graph, dampingFactor, maxIterations, TOLERANCE_DEFAULT);
-    }
-
-    /**
-     * Create and execute an instance of PageRank.
-     *
-     * @param graph the input graph
-     * @param dampingFactor the damping factor
-     * @param maxIterations the maximum number of iterations to perform
-     * @param tolerance the calculation will stop if the difference of PageRank values between
-     *        iterations change less than this value
-     */
-    public PageRank(Graph<V, E> graph, double dampingFactor, int maxIterations, double tolerance)
-    {
-        this.graph = graph;
-
-        if (maxIterations <= 0) {
-            throw new IllegalArgumentException("Maximum iterations must be positive");
-        }
-        this.maxIterations = maxIterations;
-
-        if (dampingFactor < 0.0 || dampingFactor > 1.0) {
-            throw new IllegalArgumentException("Damping factor not valid");
-        }
-        this.dampingFactor = dampingFactor;
-
-        if (tolerance <= 0.0) {
-            throw new IllegalArgumentException("Tolerance not valid, must be positive");
-        }
-        this.tolerance = tolerance;
-    }
-
-    /**
-     * {@inheritDoc}
-     */
-    @Override
-    public Map<V, Double> getScores()
-    {
-        if (scores == null) {
-            scores = Collections.unmodifiableMap(new Algorithm().getScores());
-        }
-        return scores;
-    }
-
-    /**
-     * {@inheritDoc}
-     */
-    @Override
-    public Double getVertexScore(V v)
-    {
-        if (!graph.containsVertex(v)) {
-            throw new IllegalArgumentException("Cannot return score of unknown vertex");
-        }
-        return getScores().get(v);
-    }
-
-    /**
-     * The actual implementation.
-     *
-     * <p>
-     * We use this pattern with the inner class in order to be able to cache the result but also
-     * allow the garbage collector to acquire all auxiliary memory used during the execution of the
-     * algorithm.
-     *
-     * @author Dimitrios Michail
-     *
-     * @param <V> the graph type
-     * @param <E> the edge type
-     */
-    private class Algorithm
-    {
-        private int totalVertices;
-        private boolean isWeighted;
-
-        private Map<V, Integer> vertexIndexMap;
-        private V[] vertexMap;
-
-        private double[] weightSum;
-        private double[] curScore;
-        private double[] nextScore;
-        private int[] outDegree;
-        private ArrayList<int[]> adjList;
-        private ArrayList<double[]> weightsList;
-
-        @SuppressWarnings("unchecked")
-        public Algorithm()
-        {
-            this.totalVertices = graph.vertexSet().size();
-            this.isWeighted = graph.getType().isWeighted();
-
-            /*
-             * Initialize score, map vertices to [0,n) and pre-compute degrees and adjacency lists
-             */
-            this.curScore = new double[totalVertices];
-            this.nextScore = new double[totalVertices];
-            this.vertexIndexMap = new HashMap<>();
-            this.vertexMap = (V[]) new Object[totalVertices];
-            this.outDegree = new int[totalVertices];
-            this.adjList = new ArrayList<>(totalVertices);
-
-            double initScore = 1.0d / totalVertices;
-            int i = 0;
-            for (V v : graph.vertexSet()) {
-                vertexIndexMap.put(v, i);
-                vertexMap[i] = v;
-                outDegree[i] = graph.outDegreeOf(v);
-                curScore[i] = initScore;
-                i++;
-            }
-
-            if (isWeighted) {
-                this.weightSum = new double[totalVertices];
-                this.weightsList = new ArrayList<>(totalVertices);
-
-                for (i = 0; i < totalVertices; i++) {
-                    V v = vertexMap[i];
-                    int[] inNeighbors = new int[graph.inDegreeOf(v)];
-                    double[] edgeWeights = new double[graph.inDegreeOf(v)];
-
-                    int j = 0;
-                    for (E e : graph.incomingEdgesOf(v)) {
-                        V w = Graphs.getOppositeVertex(graph, e, v);
-                        Integer mappedVertexId = vertexIndexMap.get(w);
-                        inNeighbors[j] = mappedVertexId;
-                        double edgeWeight = graph.getEdgeWeight(e);
-                        edgeWeights[j] += edgeWeight;
-                        weightSum[mappedVertexId] += edgeWeight;
-                        j++;
-                    }
-                    weightsList.add(edgeWeights);
-                    adjList.add(inNeighbors);
-                }
-            } else {
-                for (i = 0; i < totalVertices; i++) {
-                    V v = vertexMap[i];
-                    int[] inNeighbors = new int[graph.inDegreeOf(v)];
-                    int j = 0;
-                    for (E e : graph.incomingEdgesOf(v)) {
-                        V w = Graphs.getOppositeVertex(graph, e, v);
-                        inNeighbors[j++] = vertexIndexMap.get(w);
-                    }
-                    adjList.add(inNeighbors);
-                }
-            }
-        }
-
-        public Map<V, Double> getScores()
-        {
-            // compute
-            if (isWeighted) {
-                runWeighted();
-            } else {
-                run();
-            }
-
-            // make results user friendly
-            Map<V, Double> scores = new HashMap<>();
-            for (int i = 0; i < totalVertices; i++) {
-                V v = vertexMap[i];
-                scores.put(v, curScore[i]);
-            }
-            return scores;
-        }
-
-        private void run()
-        {
-            double maxChange = tolerance;
-            int iterations = maxIterations;
-
-            while (iterations > 0 && maxChange >= tolerance) {
-                double r = teleProp();
-
-                maxChange = 0d;
-                for (int i = 0; i < totalVertices; i++) {
-                    double contribution = 0d;
-                    for (int w : adjList.get(i)) {
-                        contribution += dampingFactor * curScore[w] / outDegree[w];
-                    }
-
-                    double vOldValue = curScore[i];
-                    double vNewValue = r + contribution;
-                    maxChange = Math.max(maxChange, Math.abs(vNewValue - vOldValue));
-                    nextScore[i] = vNewValue;
-                }
-
-                // progress
-                swapScores();
-                iterations--;
-            }
-        }
-
-        private void runWeighted()
-        {
-            double maxChange = tolerance;
-            int iterations = maxIterations;
-
-            while (iterations > 0 && maxChange >= tolerance) {
-                double r = teleProp();
-
-                maxChange = 0d;
-                for (int i = 0; i < totalVertices; i++) {
-                    double contribution = 0d;
-
-                    int[] neighbors = adjList.get(i);
-                    double[] weights = weightsList.get(i);
-                    for (int j = 0, getLength = neighbors.length; j < getLength; j++) {
-                        int w = neighbors[j];
-                        contribution += dampingFactor * curScore[w] * weights[j] / weightSum[w];
-                    }
-
-                    double vOldValue = curScore[i];
-                    double vNewValue = r + contribution;
-                    maxChange = Math.max(maxChange, Math.abs(vNewValue - vOldValue));
-                    nextScore[i] = vNewValue;
-                }
-
-                // progress
-                swapScores();
-                iterations--;
-            }
-        }
-
-        private double teleProp()
-        {
-            double r = 0d;
-            for (int i = 0; i < totalVertices; i++) {
-                if (outDegree[i] > 0) {
-                    r += (1d - dampingFactor) * curScore[i];
-                } else {
-                    r += curScore[i];
-                }
-            }
-            r /= totalVertices;
-            return r;
-        }
-
-        private void swapScores()
-        {
-            double[] tmp = curScore;
-            curScore = nextScore;
-            nextScore = tmp;
-        }
-
-    }
-
-}
->>>>>>> 4ec044c3
+}