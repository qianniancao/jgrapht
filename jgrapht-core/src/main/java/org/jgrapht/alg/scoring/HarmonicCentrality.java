--- conflicted
+++ resolved
@@ -1,120 +1,3 @@
-<<<<<<< HEAD
-/*
- * (C) Copyright 2017-2023, by Dimitrios Michail and Contributors.
- *
- * JGraphT : a free Java graph-theory library
- *
- * See the CONTRIBUTORS.md file distributed with this work for additional
- * information regarding copyright ownership.
- *
- * This program and the accompanying materials are made available under the
- * terms of the Eclipse Public License 2.0 which is available at
- * http://www.eclipse.org/legal/epl-2.0, or the
- * GNU Lesser General Public License v2.1 or later
- * which is available at
- * http://www.gnu.org/licenses/old-licenses/lgpl-2.1-standalone.html.
- *
- * SPDX-License-Identifier: EPL-2.0 OR LGPL-2.1-or-later
- */
-package org.jgrapht.alg.scoring;
-
-import org.jgrapht.*;
-import org.jgrapht.alg.interfaces.*;
-import org.jgrapht.alg.interfaces.ShortestPathAlgorithm.*;
-
-import java.util.*;
-
-/**
- * Harmonic centrality.
- * 
- * <p>
- * The harmonic centrality of a vertex $x$ is defined as $H(x)=\sum_{y \neq x} 1/d(x,y)$, where
- * $d(x,y)$ is the shortest path distance from $x$ to $y$. In case a distance $d(x,y)=\infinity$,
- * then $1/d(x,y)=0$. When normalization is used the score is divided by $n-1$ where $n$ is the
- * total number of vertices in the graph.
- *
- * For details see the following papers:
- * <ul>
- * <li>Yannick Rochat. Closeness centrality extended to unconnected graphs: The harmonic centrality
- * index. Applications of Social Network Analysis, 2009.</li>
- * <li>Newman, Mark. 2003. The Structure and Function of Complex Networks. SIAM Review, 45(mars),
- * 167–256.</li>
- * </ul>
- * and the <a href="https://en.wikipedia.org/wiki/Closeness_centrality">wikipedia</a> article.
- *
- * <p>
- * This implementation computes by default the centrality using outgoing paths and normalizes the
- * scores. This behavior can be adjusted by the constructor arguments.
- * 
- * <p>
- * Shortest paths are computed either by using Dijkstra's algorithm or Floyd-Warshall depending on
- * whether the graph has edges with negative edge weights. Thus, the running time is either $O(n (m
- * + n \log n))$ or $O(n^3)$ respectively, where $n$ is the number of vertices and $m$ the number of
- * edges of the graph.
- * 
- * @param <V> the graph vertex type
- * @param <E> the graph edge type
- * 
- * @author Dimitrios Michail
- */
-public final class HarmonicCentrality<V, E>
-    extends ClosenessCentrality<V, E>
-{
-    /**
-     * Construct a new instance. By default the centrality is normalized and computed using outgoing
-     * paths.
-     * 
-     * @param graph the input graph
-     */
-    public HarmonicCentrality(Graph<V, E> graph)
-    {
-        this(graph, false, true);
-    }
-
-    /**
-     * Construct a new instance.
-     * 
-     * @param graph the input graph
-     * @param incoming if true incoming paths are used, otherwise outgoing paths
-     * @param normalize whether to normalize by dividing the closeness by $n-1$, where $n$ is the
-     *        number of vertices of the graph
-     */
-    public HarmonicCentrality(Graph<V, E> graph, boolean incoming, boolean normalize)
-    {
-        super(graph, incoming, normalize);
-    }
-
-    @Override
-    protected void compute()
-    {
-        // create result container
-        this.scores = new HashMap<>();
-
-        // initialize shortest path algorithm
-        ShortestPathAlgorithm<V, E> alg = getShortestPathAlgorithm();
-
-        // compute shortest paths
-        int n = graph.vertexSet().size();
-        for (V v : graph.vertexSet()) {
-            double sum = 0d;
-
-            SingleSourcePaths<V, E> paths = alg.getPaths(v);
-            for (V u : graph.vertexSet()) {
-                if (!u.equals(v)) {
-                    sum += 1.0 / paths.getWeight(u);
-                }
-            }
-
-            if (normalize && n > 1) {
-                this.scores.put(v, sum / (n - 1));
-            } else {
-                this.scores.put(v, sum);
-            }
-        }
-    }
-
-}
-=======
 /*
  * (C) Copyright 2017-2023, by Dimitrios Michail and Contributors.
  *
@@ -229,5 +112,4 @@
         }
     }
 
-}
->>>>>>> 4ec044c3
+}