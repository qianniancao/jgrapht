--- conflicted
+++ resolved
@@ -1,289 +1,3 @@
-<<<<<<< HEAD
-/*
- * (C) Copyright 2016-2023, by Dimitrios Michail and Contributors.
- *
- * JGraphT : a free Java graph-theory library
- *
- * See the CONTRIBUTORS.md file distributed with this work for additional
- * information regarding copyright ownership.
- *
- * This program and the accompanying materials are made available under the
- * terms of the Eclipse Public License 2.0 which is available at
- * http://www.eclipse.org/legal/epl-2.0, or the
- * GNU Lesser General Public License v2.1 or later
- * which is available at
- * http://www.gnu.org/licenses/old-licenses/lgpl-2.1-standalone.html.
- *
- * SPDX-License-Identifier: EPL-2.0 OR LGPL-2.1-or-later
- */
-package org.jgrapht.alg.scoring;
-
-import java.util.Collections;
-import java.util.HashMap;
-import java.util.Map;
-import java.util.function.ToDoubleFunction;
-
-import org.jgrapht.Graph;
-import org.jgrapht.Graphs;
-import org.jgrapht.alg.interfaces.VertexScoringAlgorithm;
-
-/**
- * Katz centrality implementation.
- *
- * <p>
- * The <a href="https://en.wikipedia.org/wiki/Katz_centrality">wikipedia</a> article contains a nice
- * description of Katz centrality. Every path coming into a node contributes to its Katz centrality
- * by &alpha;<sup><var>k</var></sup>, where &alpha; is the <em>damping factor</em> and <var>k</var>
- * is the length of the path.
- * </p>
- *
- * <p>
- * This is a simple iterative implementation of Katz centrality which stops after a given number of
- * iterations or if the Katz centrality values between two iterations do not change more than a
- * predefined value. Each iteration increases the length of the paths contributing to the centrality
- * value. Note that unless the damping factor is smaller than the reciprocal of the
- * <a href="https://en.wikipedia.org/wiki/Spectral_radius">spectral radius</a> of the adjacency
- * matrix, the computation will not converge.
- * </p>
- *
- * <p>
- * This implementation makes it possible to provide an exogenous factor in the form of a
- * {@link ToDoubleFunction} mapping each vertex to its exogenous score. Each path is then multiplied
- * by the exogenous score of its starting vertex. The {@linkplain #exogenousFactorDefaultFunction()
- * default exogenous function} maps all vertices to one, as in standard Katz centrality.
- * </p>
- *
- * <p>
- * Each iteration of the algorithm runs in linear time O(n+m) when n is the number of nodes and m
- * the number of edges of the graph. The maximum number of iterations can be adjusted by the caller.
- * The default value is {@link KatzCentrality#MAX_ITERATIONS_DEFAULT}. Also in case of weighted
- * graphs, negative weights are not expected.
- * </p>
- *
- * @param <V> the graph vertex type
- * @param <E> the graph edge type
- *
- * @author Dimitrios Michail
- * @author Pratik Tibrewal
- * @author Sebastiano Vigna
- */
-public final class KatzCentrality<V, E>
-    implements VertexScoringAlgorithm<V, Double>
-{
-    /**
-     * Default number of maximum iterations.
-     */
-    public static final int MAX_ITERATIONS_DEFAULT = 100;
-
-    /**
-     * Default value for the tolerance. The calculation will stop if the difference of Katz
-     * centrality values between iterations change less than this value.
-     */
-    public static final double TOLERANCE_DEFAULT = 0.0001;
-
-    /**
-     * Damping factor default value.
-     */
-    public static final double DAMPING_FACTOR_DEFAULT = 0.01d;
-
-    /**
-     * Exogenous factor default function (the constant function returning 1).
-     *
-     * @return always 1.
-     * @param <V> the input type of the function.
-     */
-    public static final <V> ToDoubleFunction<V> exogenousFactorDefaultFunction()
-    {
-        return x -> 1;
-    }
-
-    private final Graph<V, E> g;
-    private Map<V, Double> scores;
-
-    /**
-     * Create and execute an instance of KatzCentrality.
-     *
-     * @param g the input graph
-     */
-    public KatzCentrality(final Graph<V, E> g)
-    {
-        this(
-            g, DAMPING_FACTOR_DEFAULT, exogenousFactorDefaultFunction(), MAX_ITERATIONS_DEFAULT,
-            TOLERANCE_DEFAULT);
-    }
-
-    /**
-     * Create and execute an instance of KatzCentrality.
-     *
-     * @param g the input graph
-     * @param dampingFactor the damping factor
-     */
-    public KatzCentrality(final Graph<V, E> g, final double dampingFactor)
-    {
-        this(
-            g, dampingFactor, exogenousFactorDefaultFunction(), MAX_ITERATIONS_DEFAULT,
-            TOLERANCE_DEFAULT);
-    }
-
-    /**
-     * Create and execute an instance of KatzCentrality.
-     *
-     * @param g the input graph
-     * @param dampingFactor the damping factor
-     * @param maxIterations the maximum number of iterations to perform
-     */
-    public KatzCentrality(final Graph<V, E> g, final double dampingFactor, final int maxIterations)
-    {
-        this(g, dampingFactor, exogenousFactorDefaultFunction(), maxIterations, TOLERANCE_DEFAULT);
-    }
-
-    /**
-     * Create and execute an instance of KatzCentrality.
-     *
-     * @param g the input graph
-     * @param dampingFactor the damping factor
-     * @param maxIterations the maximum number of iterations to perform
-     * @param tolerance the calculation will stop if the difference of Katz centrality values
-     *        between iterations change less than this value
-     */
-    public KatzCentrality(
-        final Graph<V, E> g, final double dampingFactor, final int maxIterations,
-        final double tolerance)
-    {
-        this(g, dampingFactor, exogenousFactorDefaultFunction(), maxIterations, tolerance);
-    }
-
-    /**
-     * Create and execute an instance of KatzCentrality.
-     *
-     * @param g the input graph
-     * @param dampingFactor the damping factor
-     * @param exogenousFactorFunction a provider of exogenous factor per vertex
-     */
-    public KatzCentrality(
-        final Graph<V, E> g, final double dampingFactor,
-        final ToDoubleFunction<V> exogenousFactorFunction)
-    {
-        this(g, dampingFactor, exogenousFactorFunction, MAX_ITERATIONS_DEFAULT, TOLERANCE_DEFAULT);
-    }
-
-    /**
-     * Create and execute an instance of KatzCentrality.
-     *
-     * @param g the input graph
-     * @param dampingFactor the damping factor
-     * @param exogenousFactorFunction a provider of exogenous factor per vertex
-     * @param maxIterations the maximum number of iterations to perform
-     */
-    public KatzCentrality(
-        final Graph<V, E> g, final double dampingFactor,
-        final ToDoubleFunction<V> exogenousFactorFunction, final int maxIterations)
-    {
-        this(g, dampingFactor, exogenousFactorFunction, maxIterations, TOLERANCE_DEFAULT);
-    }
-
-    /**
-     * Create and execute an instance of KatzCentrality.
-     *
-     * @param g the input graph
-     * @param dampingFactor the damping factor
-     * @param exogenousFactorFunction a provider of exogenous factor per vertex
-     * @param maxIterations the maximum number of iterations to perform
-     * @param tolerance the calculation will stop if the difference of Katz centrality values
-     *        between iterations change less than this value
-     */
-    public KatzCentrality(
-        final Graph<V, E> g, final double dampingFactor,
-        final ToDoubleFunction<V> exogenousFactorFunction, final int maxIterations,
-        final double tolerance)
-    {
-        this.g = g;
-        this.scores = new HashMap<>();
-
-        validate(dampingFactor, maxIterations, tolerance);
-        run(dampingFactor, exogenousFactorFunction, maxIterations, tolerance);
-    }
-
-    /**
-     * {@inheritDoc}
-     */
-    @Override
-    public Map<V, Double> getScores()
-    {
-        return Collections.unmodifiableMap(scores);
-    }
-
-    /**
-     * {@inheritDoc}
-     */
-    @Override
-    public Double getVertexScore(final V v)
-    {
-        if (!g.containsVertex(v)) {
-            throw new IllegalArgumentException("Cannot return score of unknown vertex");
-        }
-        return scores.get(v);
-    }
-
-    /* Checks for the valid values of the parameters */
-    private void validate(
-        final double dampingFactor, final int maxIterations, final double tolerance)
-    {
-        if (maxIterations <= 0) {
-            throw new IllegalArgumentException("Maximum iterations must be positive");
-        }
-
-        if (dampingFactor < 0.0) {
-            throw new IllegalArgumentException("Damping factor not valid");
-        }
-
-        if (tolerance <= 0.0) {
-            throw new IllegalArgumentException("Tolerance not valid, must be positive");
-        }
-    }
-
-    private void run(
-        final double dampingFactor, final ToDoubleFunction<V> exofactorFunction, int maxIterations,
-        final double tolerance)
-    {
-        for (final V v : g.vertexSet()) {
-            scores.put(v, exofactorFunction.applyAsDouble(v));
-        }
-
-        // run KatzCentrality
-        Map<V, Double> nextScores = new HashMap<>();
-        double maxChange = tolerance;
-
-        while (maxIterations > 0 && maxChange >= tolerance) {
-            // compute next iteration scores
-            maxChange = 0d;
-            for (final V v : g.vertexSet()) {
-                double contribution = 0d;
-
-                for (final E e : g.incomingEdgesOf(v)) {
-                    final V w = Graphs.getOppositeVertex(g, e, v);
-                    contribution += dampingFactor * scores.get(w) * g.getEdgeWeight(e);
-                }
-
-                final double vOldValue = scores.get(v);
-                final double vNewValue = contribution + exofactorFunction.applyAsDouble(v);
-                maxChange = Math.max(maxChange, Math.abs(vNewValue - vOldValue));
-                nextScores.put(v, vNewValue);
-            }
-
-            // swap scores
-            final Map<V, Double> tmp = scores;
-            scores = nextScores;
-            nextScores = tmp;
-
-            // progress
-            maxIterations--;
-        }
-
-    }
-
-}
-=======
 /*
  * (C) Copyright 2016-2023, by Dimitrios Michail and Contributors.
  *
@@ -567,5 +281,4 @@
 
     }
 
-}
->>>>>>> 4ec044c3
+}