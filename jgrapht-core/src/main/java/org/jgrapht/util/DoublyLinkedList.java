<<<<<<< HEAD
/*
 * (C) Copyright 2018-2023, by Timofey Chudakov and Contributors.
 *
 * JGraphT : a free Java graph-theory library
 *
 * See the CONTRIBUTORS.md file distributed with this work for additional
 * information regarding copyright ownership.
 *
 * This program and the accompanying materials are made available under the
 * terms of the Eclipse Public License 2.0 which is available at
 * http://www.eclipse.org/legal/epl-2.0, or the
 * GNU Lesser General Public License v2.1 or later
 * which is available at
 * http://www.gnu.org/licenses/old-licenses/lgpl-2.1-standalone.html.
 *
 * SPDX-License-Identifier: EPL-2.0 OR LGPL-2.1-or-later
 */
package org.jgrapht.util;

import org.jgrapht.alg.util.*;

import java.util.*;
import java.util.function.*;

/**
 * {@code DoublyLinkedList} implements a doubly linked {@link List} data structure, that exposes its
 * {@link ListNode ListNodes} where the data is stored in.
 * <p>
 * An element holding {@code ListNode} can be removed or added to a {@code DoublyLinkedList} in
 * constant time O(1). Other methods that operate on {@code ListNodes} directly also have constant
 * runtime. This is also the case for methods that operate on the first(head) and last(tail) node or
 * element. Random access methods have a runtime O(n) that is linearly dependent on the size of the
 * {@code DoublyLinkedList}.
 * </p>
 * <p>
 * A {@code DoublyLinkedList} supports {@code null} elements but does not support
 * {@code null ListNodes}. This class is not thread safe and needs to be synchronized externally if
 * modified by concurrent threads.
 * </p>
 * <p>
 * The iterators over this list have a <i>fail-fast</i> behavior meaning that they throw a
 * {@link ConcurrentModificationException} after they detect a structural modification of the list,
 * that they're not responsible for.
 * </p>
 * <p>
 * This class is similar to {@link LinkedList}. The general difference is that the {@code ListNodes}
 * of this {@code List} are accessible and can be removed or added directly. To ensure the integrity
 * of the {@code List} nodes of this List have a reference to the List they belong to. This
 * increases the memory occupied by this list implementation compared to {@code LinkedList} for the
 * same elements. Instances of {@code LinkedList.Node} have three references each (the element, next
 * and previous), instances of {@code DoublyLinkedList.ListNode} have four (the element, next,
 * previous and the list).
 * </p>
 *
 * @param <E> the list element type
 * @author Timofey Chudakov
 * @author Hannes Wellmann
 */
public class DoublyLinkedList<E>
    extends AbstractSequentialList<E>
    implements Deque<E>
{
    /** The first element of the list, {@code null} if this list is empty. */
    private ListNodeImpl<E> head = null;
    private int size;

    private ListNodeImpl<E> tail()
    {
        return head.prev;
    }

    /**
     * {@inheritDoc}
     */
    @Override
    public boolean isEmpty()
    {
        return head == null;
    }

    /**
     * {@inheritDoc}
     */
    @Override
    public int size()
    {
        return size;
    }

    /**
     * {@inheritDoc}
     */
    @Override
    public void clear()
    {
        if (!isEmpty()) {
            ListNodeImpl<E> node = head;
            do {
                ListNodeImpl<E> next = node.next;
                boolean removed = removeListNode(node); // clears all links of removed node
                assert removed;
                node = next;
            } while (node != head);

            head = null;
            assert size == 0;
        }
    }

    // internal modification methods

    /**
     * Adds the given {@link ListNode} to this {@code List}.
     * <p>
     * Sets the {@code list} reference of {@code node} to this list, increases this lists
     * {@code size} and {@code modcount} by one.
     * </p>
     * 
     * @param node the node to add to this list
     * @throws IllegalArgumentException if {@code node} is already contained in this or another
     *         {@code DoublyLinkedList}
     */
    private void addListNode(ListNodeImpl<E> node)
    { // call this before any modification of this list is done
        if (node.list != null) {
            String list = (node.list == this) ? "this" : "other";
            throw new IllegalArgumentException(
                "Node <" + node + "> already contained in " + list + " list");
        }
        node.list = this;
        size++;
        modCount++;
    }

    /**
     * Atomically moves all {@link ListNode ListNodes} from {@code list} to this list as if each
     * node was removed with {@link #removeListNode(ListNodeImpl)} from {@code list} and
     * subsequently added to this list by {@link #addListNode(ListNodeImpl)}.
     */
    private void moveAllListNodes(DoublyLinkedList<E> list)
    { // call this before any modification of this list is done

        for (ListNodeIteratorImpl it = list.new ListNodeIteratorImpl(0); it.hasNext();) {
            ListNodeImpl<E> node = it.nextNode();
            assert node.list == list;
            node.list = this;
        }
        size += list.size;
        list.size = 0;
        modCount++;
        list.modCount++;
    }

    /**
     * Removes the given {@link ListNode} from this {@code List}, if it is contained in this
     * {@code List}.
     * <p>
     * If {@code node} is contained in this list, sets the {@code list}, {@code next} and
     * {@code prev} reference of {@code node} to {@code null} decreases this list's {@code size} and
     * increases the {@code modcount} by one.
     * </p>
     * 
     * @param node the node to remove from this list
     * @return true if {@code node} was removed from this list, else false
     */
    private boolean removeListNode(ListNodeImpl<E> node)
    { // call this before any modification of this list is done
        if (node.list == this) {

            node.list = null;
            node.next = null;
            node.prev = null;

            size--;
            modCount++;
            return true;
        }
        return false;
    }

    /**
     * Establishes the links between the given {@link ListNodeImpl nodes} in such a way that the
     * {@code predecessor} is linked before the {@code successor}.
     * 
     * @param predecessor the first node linked before the other
     * @param successor the second node linked after the other
     */
    private void link(ListNodeImpl<E> predecessor, ListNodeImpl<E> successor)
    {
        predecessor.next = successor;
        successor.prev = predecessor;
    }

    /** Insert non null {@code node} before non null {@code successor} into the list. */
    private void linkBefore(ListNodeImpl<E> node, ListNodeImpl<E> successor)
    {
        addListNode(node);
        link(successor.prev, node);
        link(node, successor);
    }

    /** Insert non null {@code node} as last node into the list. */
    private void linkLast(ListNodeImpl<E> node)
    {
        if (isEmpty()) { // node will be the first and only one
            addListNode(node);
            link(node, node); // self link
            head = node;
        } else {
            linkBefore(node, head);
        }
    }

    /** Insert non null {@code list} before node at {@code index} into the list. */
    private void linkListIntoThisBefore(int index, DoublyLinkedList<E> list)
    {
        int previousSize = size;
        moveAllListNodes(list);

        // link list's node into this list
        if (previousSize == 0) {
            head = list.head; // head and tail already linked together
        } else {
            ListNodeImpl<E> refNode = (index == previousSize) ? head : getNodeAt(index);

            ListNodeImpl<E> listTail = list.tail();
            link(refNode.prev, list.head); // changes list.tail()
            link(listTail, refNode);

            if (index == 0) {
                head = list.head;
            }
        }
        // clear list but do not call list.clear(), since their nodes are still used
        list.head = null;
    }

    /** Remove the non null {@code node} from the list. */
    private boolean unlink(ListNodeImpl<E> node)
    {
        ListNodeImpl<E> prev = node.prev;
        ListNodeImpl<E> next = node.next;
        if (removeListNode(node)) { // clears prev and next of node
            if (size == 0) {
                head = null;
            } else {
                // list is circular, don't have to worry about null values
                link(prev, next);

                if (head == node) {
                    head = next;
                }
            }
            return true;
        }
        return false;
    }

    // ----------------------------------------------------------------------------
    // public modification and access methods

    // ListNode methods:
    // Base methods to access, add and remove nodes to/from this list.
    // Used by all public methods if possible

    /**
     * Inserts the specified {@link ListNode node} at the specified position in this list.
     * <p>
     * This method has a linear runtime complexity O(n) that depends linearly on the distance of the
     * index to the nearest end. Adding {@code node} as first or last takes only constant time O(1).
     * </p>
     * 
     * @param index index at which the specified {@code node} is to be inserted
     * @param node the node to add
     * @throws IndexOutOfBoundsException if the index is out of range
     *         ({@code index < 0 || index > size()})
     * @throws IllegalArgumentException if {@code node} is already part of this or another
     *         {@code DoublyLinkedList}
     * @throws NullPointerException if {@code node} is {@code null}
     */
    public void addNode(int index, ListNode<E> node)
    {
        ListNodeImpl<E> nodeImpl = (ListNodeImpl<E>) node;
        if (index == size) { // also true if this is empty
            linkLast(nodeImpl);
        } else {
            ListNodeImpl<E> successor = index == 0 ? head : getNodeAt(index);
            linkBefore(nodeImpl, successor);
            if (head == successor) {
                head = nodeImpl;
            }
        }
    }

    /**
     * Inserts the specified {@link ListNode node} at the front of this list.
     * <p>
     * This method has constant runtime complexity O(1).
     * </p>
     * 
     * @param node the node to add
     * @throws IllegalArgumentException if {@code node} is already part of this or another
     *         {@code DoublyLinkedList}
     * @throws NullPointerException if {@code node} is {@code null}
     */
    public void addNodeFirst(ListNode<E> node)
    {
        addNode(0, node);
    }

    /**
     * Inserts the specified {@link ListNode node} at the end of this list.
     * <p>
     * This method has constant runtime complexity O(1).
     * </p>
     * 
     * @param node the node to add
     * @throws IllegalArgumentException if {@code node} is already part of this or another
     *         {@code DoublyLinkedList}
     * @throws NullPointerException if {@code node} is {@code null}
     */
    public void addNodeLast(ListNode<E> node)
    {
        addNode(size, node);
    }

    /**
     * Inserts the specified {@link ListNode node} before the specified {@code successor} in this
     * list.
     * <p>
     * This method has constant runtime complexity O(1).
     * </p>
     * 
     * @param node the node to add
     * @param successor {@code ListNode} before which the {@code node} is inserted
     * @throws IllegalArgumentException if {@code node} is already contained in this or another
     *         {@code DoublyLinkedList} or {@code successor} is not contained in this list
     * @throws NullPointerException if {@code successor} or {@code node} is {@code null}
     */
    public void addNodeBefore(ListNode<E> node, ListNode<E> successor)
    {
        ListNodeImpl<E> successorImpl = (ListNodeImpl<E>) successor;
        ListNodeImpl<E> nodeImpl = (ListNodeImpl<E>) node;

        if (successorImpl.list != this) {
            throw new IllegalArgumentException("Node <" + successorImpl + "> not in this list");
        }
        linkBefore(nodeImpl, successorImpl);
        if (head == successorImpl) {
            head = nodeImpl;
        }
    }

    /**
     * Returns the first {@link ListNode node} of this list.
     * <p>
     * This method has constant runtime complexity O(1).
     * </p>
     * 
     * @return the first {@code ListNode} of this list
     * @throws NoSuchElementException if this list is empty
     */
    public ListNode<E> getFirstNode()
    {
        if (isEmpty()) {
            throw new NoSuchElementException();
        }
        return head;
    }

    /**
     * Returns the last {@link ListNode node} of this list.
     * <p>
     * This method has constant runtime complexity O(1).
     * </p>
     * 
     * @return the last {@code ListNode} of this list
     * @throws NoSuchElementException if this list is empty
     */
    public ListNode<E> getLastNode()
    {
        if (isEmpty()) {
            throw new NoSuchElementException();
        }
        return tail();
    }

    /**
     * Returns the {@link ListNode node} at the specified position in this list.
     * <p>
     * This method has linear runtime complexity O(n).
     * </p>
     * 
     * @param index index of the {@code ListNode} to return
     * @return the {@code ListNode} at the specified position in this list
     * @throws IndexOutOfBoundsException if the index is out of range
     *         ({@code index < 0 || index >= size()})
     */
    public ListNode<E> getNode(int index)
    {
        return getNodeAt(index);
    }

    /**
     * Returns the {@link ListNodeImpl node} at the specified position in this list.
     * 
     * @param index index of the {@code ListNodeImpl} to return
     * @return the {@code ListNode} at the specified position in this list
     * @throws IndexOutOfBoundsException if the index is out of range
     *         ({@code index < 0 || index >= size()})
     */
    private ListNodeImpl<E> getNodeAt(int index)
    {
        if (index < 0 || size <= index) {
            throw new IndexOutOfBoundsException("Index: " + index);
        }
        ListNodeImpl<E> node;
        if (index < size / 2) {
            node = head;
            for (int i = 0; i < index; i++) {
                node = node.next;
            }
        } else {
            node = tail();
            for (int i = size - 1; index < i; i--) {
                node = node.prev;
            }
        }
        return node;
    }

    /**
     * Returns the index of the specified {@link ListNode node} in this list, or -1 if this list
     * does not contain the {@code node}.
     * <p>
     * More formally, returns the index {@code i} such that {@code node == getNode(i)}, or -1 if
     * there is no such index. Because a {@code ListNode} is contained in at most one list exactly
     * once, the returned index (if not -1) is the only occurrence of that {@code node}.
     * </p>
     * <p>
     * This method has linear runtime complexity O(n) to find {@code node} but returns in constant
     * time O(1) if {@code node} is not {@link #containsNode(ListNode) contained} in this list.
     * </p>
     * 
     * @param node the node to search for
     * @return the index of the specified {@code node} in this list, or -1 if this list does not
     *         contain {@code node}
     * @throws NullPointerException if {@code node} is {@code null}
     */
    public int indexOfNode(ListNode<E> node)
    {
        if (!containsNode(node)) {
            return -1;
        }
        ListNodeImpl<E> current = head;
        for (int i = 0; i < size; i++) {
            if (current == node) {
                return i;
            }
            current = current.next;
        }
        // should never happen:
        throw new IllegalStateException("Node contained in list not found: " + node);
    }

    /**
     * Returns true if this {@code DoublyLinkedList} contains the specified {@link ListNode}.
     * <p>
     * This method has constant runtime complexity O(1).
     * </p>
     * 
     * @param node the node whose presence in this {@code DoublyLinkedList} is to be tested
     * @return true if this {@code DoublyLinkedList} contains the {@link ListNode}
     * @throws NullPointerException if {@code node} is {@code null}
     */
    public boolean containsNode(ListNode<E> node)
    {
        return ((ListNodeImpl<E>) node).list == this;
    }

    /**
     * Removes the {@link ListNode node} from this list. Returns true if {@code node} was in this
     * list and is now removed. If {@code node} is not contained in this list, the list is left
     * unchanged.
     * <p>
     * This method has constant runtime complexity O(1).
     * </p>
     *
     * @param node the node to remove from this list
     * @return true if node was removed from this list
     * @throws NullPointerException if {@code node} is {@code null}
     */
    public boolean removeNode(ListNode<E> node)
    {
        return unlink((ListNodeImpl<E>) node);
    }

    /**
     * Returns the first {@link ListNode node} holding the specified {@code element} in this list.
     * More formally, returns the first {@code ListNode} such that
     * {@code Objects.equals(element, node.getValue())}, or {@code null} if there is no such node.
     * <p>
     * This method has linear runtime complexity O(n).
     * </p>
     * 
     * @param element the element whose {@code ListNode} is to return
     * @return the first {@code ListNode} holding the {@code element} or null if no node was found
     */
    public ListNode<E> nodeOf(Object element)
    {
        return searchNode(() -> head, n -> n.next, element).getFirst();
    }

    /**
     * Returns the last {@link ListNode node} holding the specified {@code element} in this list.
     * More formally, returns the last {@code ListNode} such that
     * {@code Objects.equals(element, node.getValue())}, or {@code null} if there is no such node.
     * <p>
     * This method has linear runtime complexity O(n).
     * </p>
     * 
     * @param element the element whose {@code ListNode} is to return
     * @return the last {@code ListNode} holding the {@code element} or null if no node was found
     */
    public ListNode<E> lastNodeOf(Object element)
    {
        return searchNode(this::tail, n -> n.prev, element).getFirst();
    }

    /**
     * Returns a {@link Pair} of the first encountered {@link ListNode} in this list, whose
     * {@code value} is equal to the given {@code element}, and its index. Or if this list does not
     * contain such node a Pair of {@code null} and {@code -1};
     * <p>
     * The search starts at the node supplied by {@code first} and advances in the direction induced
     * by the specified {@code next} operator.
     * </p>
     * 
     * @param first supplier of the first node to check if this list is not empty
     * @param next {@code Function} to get from the current node the next node to check
     * @param element the element for that the first node with equal value is searched.
     * @return a {@link Pair} of the first encountered {@code ListNode} holding a {@code value}
     *         equal to {@code element} and its index, or if no such node was found a
     *         {@code Pair.of(null, -1)}
     */
    private Pair<ListNodeImpl<E>, Integer> searchNode(
        Supplier<ListNodeImpl<E>> first, UnaryOperator<ListNodeImpl<E>> next, Object element)
    {
        if (!isEmpty()) {
            int index = 0;
            ListNodeImpl<E> firstNode = first.get();
            ListNodeImpl<E> node = firstNode;
            do {
                if (Objects.equals(node.value, element)) {
                    return Pair.of(node, index);
                }
                index++;
                node = next.apply(node);
            } while (node != firstNode);
        }
        return Pair.of(null, -1);
    }

    /**
     * Inserts the specified element at the front of this list. Returns the {@link ListNode}
     * allocated to store the {@code value}. The returned {@code ListNode} is the new head of the
     * list.
     * <p>
     * This method is equivalent to {@link #addFirst(Object)} but returns the allocated
     * {@code ListNode}.
     * </p>
     * 
     * @param element the element to add
     * @return the {@code ListNode} allocated to store the {@code value}
     */
    public ListNode<E> addElementFirst(E element)
    {
        ListNode<E> node = new ListNodeImpl<>(element);
        addNode(0, node);
        return node;
    }

    /**
     * Inserts the specified element at the end of this list. Returns the {@link ListNode} allocated
     * to store the {@code value}. The returned {@code ListNode} is the new tail of the list.
     * <p>
     * This method is equivalent to {@link #addLast(Object)} but returns the allocated
     * {@code ListNode}.
     * </p>
     * 
     * @param element the element to add
     * @return the {@code ListNode} allocated to store the {@code value}
     */
    public ListNode<E> addElementLast(E element)
    {
        ListNode<E> node = new ListNodeImpl<>(element);
        addNode(size, node);
        return node;
    }

    /**
     * Inserts the specified element before the specified {@link ListNode successor} in this list.
     * Returns the {@code ListNode} allocated to store the {@code value}.
     *
     * @param successor {@code ListNode} before which the node holding {@code value} is inserted
     * @param element the element to add
     * @return the {@code ListNode} allocated to store the {@code value}
     * @throws IllegalArgumentException if {@code successor} is not contained in this list
     * @throws NullPointerException if {@code successor} is {@code null}
     */
    public ListNode<E> addElementBeforeNode(ListNode<E> successor, E element)
    {
        ListNode<E> node = new ListNodeImpl<>(element);
        addNodeBefore(node, successor);
        return node;
    }

    // List methods (shortcut for most commonly used methods to avoid iterator creation)

    /**
     * {@inheritDoc}
     */
    @Override
    public void add(int index, E element)
    {
        if (index == size) { // also true if this is empty
            addElementLast(element);
        } else {
            addElementBeforeNode(getNode(index), element);
        }
    }

    /**
     * {@inheritDoc}
     */
    @Override
    public E get(int index)
    {
        return getNodeAt(index).value;
    }

    /**
     * {@inheritDoc}
     */
    @Override
    public E remove(int index)
    {
        ListNode<E> node = getNode(index);
        removeNode(node);
        return node.getValue();
    }

    // Deque methods

    /**
     * {@inheritDoc}
     */
    @Override
    public void addFirst(E e)
    {
        addElementFirst(e);
    }

    /**
     * {@inheritDoc}
     */
    @Override
    public void addLast(E e)
    {
        addElementLast(e);
    }

    /**
     * {@inheritDoc}
     */
    @Override
    public boolean offerFirst(E e)
    {
        addElementFirst(e);
        return true;
    }

    /**
     * {@inheritDoc}
     */
    @Override
    public boolean offerLast(E e)
    {
        addElementLast(e);
        return true;
    }

    /**
     * {@inheritDoc}
     */
    @Override
    public E removeFirst()
    {
        if (isEmpty()) {
            throw new NoSuchElementException();
        }

        ListNode<E> node = head;
        removeNode(node); // changes head
        return node.getValue();
    }

    /**
     * {@inheritDoc}
     */
    @Override
    public E removeLast()
    {
        if (isEmpty()) {
            throw new NoSuchElementException();
        }

        ListNode<E> node = tail();
        removeNode(node); // changes tail
        return node.getValue();
    }

    /**
     * {@inheritDoc}
     */
    @Override
    public E pollFirst()
    {
        if (isEmpty()) {
            return null;
        }
        ListNode<E> node = head;
        removeNode(node); // changes head
        return node.getValue();
    }

    /**
     * {@inheritDoc}
     */
    @Override
    public E pollLast()
    {
        if (isEmpty()) {
            return null;
        }
        ListNode<E> node = tail();
        removeNode(node); // changes tail()
        return node.getValue();
    }

    /**
     * {@inheritDoc}
     */
    @Override
    public E getFirst()
    {
        return getFirstNode().getValue();
    }

    /**
     * {@inheritDoc}
     */
    @Override
    public E getLast()
    {
        return getLastNode().getValue();
    }

    /**
     * {@inheritDoc}
     */
    @Override
    public E peekFirst()
    {
        return isEmpty() ? null : getFirst();
    }

    /**
     * {@inheritDoc}
     */
    @Override
    public E peekLast()
    {
        return isEmpty() ? null : getLast();
    }

    /**
     * {@inheritDoc}
     */
    @Override
    public boolean removeFirstOccurrence(Object o)
    {
        ListNode<E> node = nodeOf(o);
        if (node != null) {
            removeNode(node);
            return true;
        }
        return false;
    }

    /**
     * {@inheritDoc}
     */
    @Override
    public boolean removeLastOccurrence(Object o)
    {
        ListNode<E> node = lastNodeOf(o);
        if (node != null) {
            removeNode(node);
            return true;
        }
        return false;
    }

    // Queue methods

    /**
     * {@inheritDoc}
     */
    @Override
    public boolean offer(E e)
    {
        return offerLast(e);
    }

    /**
     * {@inheritDoc}
     */
    @Override
    public E remove()
    {
        return removeFirst();
    }

    /**
     * {@inheritDoc}
     */
    @Override
    public E poll()
    {
        return pollFirst();
    }

    /**
     * {@inheritDoc}
     */
    @Override
    public E element()
    {
        return getFirst();
    }

    /**
     * {@inheritDoc}
     */
    @Override
    public E peek()
    {
        return peekFirst();
    }

    // Stack methods

    /**
     * {@inheritDoc}
     */
    @Override
    public void push(E e)
    {
        addFirst(e);
    }

    /**
     * {@inheritDoc}
     */
    @Override
    public E pop()
    {
        return removeFirst();
    }

    // special bulk methods

    /**
     * Inverts the list. For instance, calling this method on the list $(a,b,c,\dots,x,y,z)$ will
     * result in the list $(z,y,x,\dots,c,b,a)$. This method does only pointer manipulation, meaning
     * that all the list nodes allocated for the previously added elements are valid after this
     * method finishes.
     */
    public void invert()
    {
        if (size < 2) {
            return;
        }
        ListNodeImpl<E> newHead = tail();
        ListNodeImpl<E> current = head;
        do {
            ListNodeImpl<E> next = current.next;

            current.next = current.prev;
            current.prev = next;

            current = next;
        } while (current != head);
        head = newHead;
        ++modCount;
    }

    /**
     * Moves all {@link ListNode ListNodes} of the given {@code sourceList} to this list and inserts
     * them all before the node previously at the given position. All the {@code nodes} of
     * {@code movedList} are moved to this list. When this method terminates this list contains all
     * nodes of {@code movedList} and {@code movedList} is empty.
     *
     * @param index index of the first element of {@code list} in this {@code list} after it was
     *        added
     * @param movedList the {@code DoublyLinkedList} to move to this one
     * @throws NullPointerException if {@code movedList} is {@code null}
     */
    public void moveFrom(int index, DoublyLinkedList<E> movedList)
    {
        linkListIntoThisBefore(index, movedList);
    }

    /**
     * Appends the {@code movedList} to the end of this list. All the elements from
     * {@code movedList} are transferred to this list, i.e. the {@code list} is empty after calling
     * this method.
     *
     * @param movedList the {@code DoublyLinkedList} to append to this one
     * @throws NullPointerException if {@code movedList} is {@code null}
     */
    public void append(DoublyLinkedList<E> movedList)
    {
        moveFrom(size, movedList);
    }

    /**
     * Prepends the {@code movedList} to the beginning of this list. All the elements from
     * {@code movedList} are transferred to this list, i.e. the {@code movedList} is empty after
     * calling this method.
     *
     * @param movedList the {@code DoublyLinkedList} to prepend to this one
     * @throws NullPointerException if {@code movedList} is {@code null}
     */
    public void prepend(DoublyLinkedList<E> movedList)
    {
        moveFrom(0, movedList);
    }

    // ----------------------------------------------------------------------------
    // (List)Iterators

    /**
     * Returns a {@link NodeIterator} that starts at the first {@link ListNode} of this list that is
     * equal to the specified {@code firstElement}, iterates in forward direction over the end of
     * this list until the first node.
     * <p>
     * The first call to {@link NodeIterator#nextNode()} returns the first {@code node} that holds a
     * value such that {@code Objects.equals(node.getValue, firstElement)} returns {@code true}. The
     * returned {@code NodeIterator} iterates in forward direction returning the respective next
     * element in subsequent calls to {@code next(Node)}. The returned iterator ignores the actual
     * bounds of this {@code DoublyLinkedList} and iterates until the node before the first one is
     * reached. Its {@link NodeIterator#hasNext() hasNext()} returns {@code false} if the next node
     * would be the first one.
     * </p>
     * 
     * @param firstElement the element equal to the first {@code next()}
     * @return a circular {@code NodeIterator} iterating forward from {@code firstElement}
     */
    public NodeIterator<E> circularIterator(E firstElement)
    {
        ListNodeImpl<E> startNode = (ListNodeImpl<E>) nodeOf(firstElement);
        if (startNode == null) {
            throw new NoSuchElementException();
        }
        return new ListNodeIteratorImpl(0, startNode);
    }

    /**
     * Returns a {@link NodeIterator} that starts at the first {@link ListNode} of this list that is
     * equal to the specified {@code firstElement}, iterates in reverse direction over the end of
     * this list until the first node.
     * <p>
     * The first call to {@link NodeIterator#nextNode()} returns the first {@code node} that holds a
     * value such that {@code Objects.equals(node.getValue, firstElement)} returns {@code true}. The
     * returned {@code NodeIterator} iterates in reverse direction returning the respective previous
     * element in subsequent calls to {@code next(Node)}. The returned iterator ignores the actual
     * bounds of this {@code DoublyLinkedList} and iterates until the node before the first one is
     * reached. Its {@link NodeIterator#hasNext() hasNext()} returns {@code false} if the next node
     * would be the first one.
     * </p>
     * 
     * @param firstElement the element equal to the first {@code next()}
     * @return a circular {@code NodeIterator} iterating backwards from {@code firstElement}
     */
    public NodeIterator<E> reverseCircularIterator(E firstElement)
    {
        ListNodeImpl<E> startNode = (ListNodeImpl<E>) nodeOf(firstElement);
        if (startNode == null) {
            throw new NoSuchElementException();
        }
        return reverseIterator(new ListNodeIteratorImpl(size, startNode.next));
    }

    /**
     * {@inheritDoc}
     */
    @Override
    public NodeIterator<E> descendingIterator()
    {
        return reverseIterator(listIterator(size));
    }

    /**
     * {@inheritDoc}
     */
    @Override
    public NodeIterator<E> iterator()
    {
        return listIterator();
    }

    /**
     * {@inheritDoc}
     */
    @Override
    public ListNodeIterator<E> listIterator()
    {
        return listIterator(0);
    }

    /**
     * {@inheritDoc}
     */
    @Override
    public ListNodeIterator<E> listIterator(int index)
    {
        return new ListNodeIteratorImpl(index);
    }

    /**
     * Returns a {@link ListNodeIterator} over the elements in this list (in proper sequence)
     * starting with the first {@link ListNode} whose value is equal to the specified
     * {@code element}.
     *
     * @param element the first element to be returned from the list iterator (by a call to the
     *        {@code next} method)
     * @return a list iterator over the elements in this list (in proper sequence)
     * @throws NoSuchElementException if {@code element} is not in the list
     */
    public ListNodeIterator<E> listIterator(E element)
    {
        Pair<ListNodeImpl<E>, Integer> startPair = searchNode(() -> head, n -> n.next, element);
        ListNodeImpl<E> startNode = startPair.getFirst();
        int startIndex = startPair.getSecond();
        if (startNode == null) {
            throw new NoSuchElementException();
        }
        return new ListNodeIteratorImpl(startIndex, startNode);
    }

    /**
     * An extension of the {@link Iterator} interface for {@link DoublyLinkedList DoublyLinkedLists}
     * exposing their {@link ListNode ListNodes}.
     *
     * @param <E> the list element type
     */
    public interface NodeIterator<E>
        extends Iterator<E>
    {
        /**
         * {@inheritDoc}
         */
        @Override
        default E next()
        {
            return nextNode().getValue();
        }

        /**
         * Returns the next {@link ListNode} in the list and advances the cursor position.
         *
         * @return the next {@code ListNode}
         * @see ListIterator#next()
         */
        ListNode<E> nextNode();

    }

    /**
     * An extension of the {@link ListIterator} interface for {@link DoublyLinkedList
     * DoublyLinkedLists} exposing their {@link ListNode ListNodes}.
     *
     * @param <E> the list element type
     */
    public interface ListNodeIterator<E>
        extends ListIterator<E>, NodeIterator<E>
    {
        /**
         * {@inheritDoc}
         */
        @Override
        default E next()
        {
            return nextNode().getValue();
        }

        /**
         * {@inheritDoc}
         */
        @Override
        default E previous()
        {
            return previousNode().getValue();
        }

        /**
         * Returns the previous {@link ListNode} in the list and moves the cursor position
         * backwards.
         *
         * @return the previous {@code ListNode}
         * @see ListIterator#previous()
         */
        ListNode<E> previousNode();

    }

    /**
     * An implementation of the {@link DoublyLinkedList.ListNodeIterator} interface.
     */
    private class ListNodeIteratorImpl
        implements ListNodeIterator<E>
    {
        /** Index in this list of the ListNode returned next. */
        private int nextIndex;
        /** ListNode this iterator will return next. Null if this list is empty. */
        private ListNodeImpl<E> next;
        /** ListNode this iterator returned last. */
        private ListNodeImpl<E> last = null;

        /**
         * The number of modifications the list have had at the moment when this iterator was
         * created
         */
        private int expectedModCount = modCount;

        private ListNodeIteratorImpl(int startIndex)
        {
            this.nextIndex = startIndex;
            if (startIndex == size) {
                this.next = isEmpty() ? null : head;
            } else {
                this.next = getNodeAt(startIndex);
            }
        }

        private ListNodeIteratorImpl(int startIndex, ListNodeImpl<E> startNode)
        {
            this.nextIndex = startIndex;
            this.next = startNode;
        }

        /**
         * {@inheritDoc}
         */
        @Override
        public boolean hasNext()
        {
            return nextIndex < size;
        }

        /**
         * {@inheritDoc}
         */
        @Override
        public boolean hasPrevious()
        {
            return nextIndex > 0;
        }

        /**
         * {@inheritDoc}
         */
        @Override
        public int nextIndex()
        {
            return nextIndex;
        }

        /**
         * {@inheritDoc}
         */
        @Override
        public int previousIndex()
        {
            return nextIndex - 1;
        }

        /**
         * {@inheritDoc}
         */
        @Override
        public ListNodeImpl<E> nextNode()
        {
            checkForComodification();
            if (!hasNext()) {
                throw new NoSuchElementException();
            }

            last = next;
            next = next.next;
            nextIndex++;
            return last;
        }

        /**
         * {@inheritDoc}
         */
        @Override
        public ListNode<E> previousNode()
        {
            checkForComodification();
            if (!hasPrevious()) {
                throw new NoSuchElementException();
            }

            last = next = next.prev;
            nextIndex--;
            return last;
        }

        /**
         * {@inheritDoc}
         */
        @Override
        public void add(E e)
        {
            checkForComodification();

            if (nextIndex == size) {
                addElementLast(e); // sets head to new node of e if was empty
                if (size == 1) { // was empty
                    next = head; // jump over head threshold, so cursor is at the end
                }
            } else {
                addElementBeforeNode(next, e);
            }
            last = null;
            nextIndex++;
            expectedModCount++;
        }

        /**
         * {@inheritDoc}
         */
        @Override
        public void set(E e)
        {
            if (last == null) {
                throw new IllegalStateException();
            }
            checkForComodification();
            // replace node returned last with a new node holding e

            ListNode<E> nextNode = last.next;
            boolean wasLast = last == tail();
            removeNode(last);
            if (wasLast) { // or the sole node
                last = (ListNodeImpl<E>) addElementLast(e);
            } else {
                last = (ListNodeImpl<E>) addElementBeforeNode(nextNode, e);
            }
            expectedModCount += 2; // because of unlink and add
        }

        /**
         * {@inheritDoc}
         */
        @Override
        public void remove()
        {
            if (last == null) {
                throw new IllegalStateException();
            }
            checkForComodification();

            ListNodeImpl<E> lastsNext = last.next;
            removeNode(last);
            if (next == last) { // previousNode() called before
                // removed element after cursor (which would have been next)
                next = lastsNext;
            } else { // nextNode() called before
                // removed element before cursor (next is unaffected but the index decreases)
                nextIndex--;
            }
            last = null;
            expectedModCount++;
        }

        /**
         * Verifies that the list structure hasn't been changed since the iteration started
         */
        private void checkForComodification()
        {
            if (expectedModCount != modCount) {
                throw new ConcurrentModificationException();
            }
        }
    }

    /**
     * Returns a {@link NodeIterator} that iterates in reverse order, assuming the cursor of the
     * specified {@link ListNodeIterator} is behind the tail of the list.
     */
    private static <E> NodeIterator<E> reverseIterator(ListNodeIterator<E> listIterator)
    {
        return new NodeIterator<E>()
        {
            /**
             * {@inheritDoc}
             */
            @Override
            public boolean hasNext()
            {
                return listIterator.hasPrevious();
            }

            /**
             * {@inheritDoc}
             */
            @Override
            public ListNode<E> nextNode()
            {
                return listIterator.previousNode();
            }

            /**
             * {@inheritDoc}
             */
            @Override
            public void remove()
            {
                listIterator.remove();
            }
        };
    }

    /**
     * Container for the elements stored in a {@link DoublyLinkedList}.
     * <p>
     * A {@link ListNode} is either contained exactly once in exactly one {@code DoublyLinkedList}
     * or contained in no {@code DoublyLinkedList}.
     * </p>
     * 
     * @param <V> the type of the element stored in this node
     */
    public interface ListNode<V>
    {
        /**
         * Returns the immutable value this {@code ListNode} contains.
         *
         * @return the value this list node contains
         */
        V getValue();

        /**
         * Returns the next node in the list structure with respect to this node
         *
         * @return the next node in the list structure with respect to this node
         */
        ListNode<V> getNext();

        /**
         * Returns the previous node in the list structure with respect to this node
         *
         * @return the previous node in the list structure with respect to this node
         */
        ListNode<V> getPrev();
    }

    /**
     * The default {@link ListNode} implementation that enables checks and enforcement of a single
     * container list policy.
     */
    private static class ListNodeImpl<V>
        implements ListNode<V>
    {
        private final V value;
        private DoublyLinkedList<V> list = null;
        private ListNodeImpl<V> next = null;
        private ListNodeImpl<V> prev = null;

        /**
         * Creates new list node
         *
         * @param value the value this list node stores
         */
        ListNodeImpl(V value)
        {
            this.value = value;
        }

        /**
         * {@inheritDoc}
         */
        @Override
        public String toString()
        {
            if (list == null) {
                return " - " + value + " - "; // not in a list
            } else {
                return prev.value + " -> " + value + " -> " + next.value;
            }
        }

        /**
         * {@inheritDoc}
         */
        @Override
        public V getValue()
        {
            return value;
        }

        /**
         * {@inheritDoc}
         */
        @Override
        public ListNodeImpl<V> getNext()
        {
            return next;
        }

        /**
         * {@inheritDoc}
         */
        @Override
        public ListNodeImpl<V> getPrev()
        {
            return prev;
        }
    }
}
=======
/*
 * (C) Copyright 2018-2023, by Timofey Chudakov and Contributors.
 *
 * JGraphT : a free Java graph-theory library
 *
 * See the CONTRIBUTORS.md file distributed with this work for additional
 * information regarding copyright ownership.
 *
 * This program and the accompanying materials are made available under the
 * terms of the Eclipse Public License 2.0 which is available at
 * http://www.eclipse.org/legal/epl-2.0, or the
 * GNU Lesser General Public License v2.1 or later
 * which is available at
 * http://www.gnu.org/licenses/old-licenses/lgpl-2.1-standalone.html.
 *
 * SPDX-License-Identifier: EPL-2.0 OR LGPL-2.1-or-later
 */
package org.jgrapht.util;

import org.jgrapht.alg.util.*;

import java.util.*;
import java.util.function.*;

/**
 * {@code DoublyLinkedList} implements a doubly linked {@link List} data structure, that exposes its
 * {@link ListNode ListNodes} where the data is stored in.
 * <p>
 * An element holding {@code ListNode} can be removed or added to a {@code DoublyLinkedList} in
 * constant time O(1). Other methods that operate on {@code ListNodes} directly also have constant
 * runtime. This is also the case for methods that operate on the first(head) and last(tail) node or
 * element. Random access methods have a runtime O(n) that is linearly dependent on the size of the
 * {@code DoublyLinkedList}.
 * </p>
 * <p>
 * A {@code DoublyLinkedList} supports {@code null} elements but does not support
 * {@code null ListNodes}. This class is not thread safe and needs to be synchronized externally if
 * modified by concurrent threads.
 * </p>
 * <p>
 * The iterators over this list have a <i>fail-fast</i> behavior meaning that they throw a
 * {@link ConcurrentModificationException} after they detect a structural modification of the list,
 * that they're not responsible for.
 * </p>
 * <p>
 * This class is similar to {@link LinkedList}. The general difference is that the {@code ListNodes}
 * of this {@code List} are accessible and can be removed or added directly. To ensure the integrity
 * of the {@code List} nodes of this List have a reference to the List they belong to. This
 * increases the memory occupied by this list implementation compared to {@code LinkedList} for the
 * same elements. Instances of {@code LinkedList.Node} have three references each (the element, next
 * and previous), instances of {@code DoublyLinkedList.ListNode} have four (the element, next,
 * previous and the list).
 * </p>
 *
 * @param <E> the list element type
 * @author Timofey Chudakov
 * @author Hannes Wellmann
 */
public class DoublyLinkedList<E>
    extends AbstractSequentialList<E>
{
    /** The first element of the list, {@code null} if this list is empty. */
    private ListNodeImpl<E> head = null;
    private int size;

    private ListNodeImpl<E> tail()
    {
        return head.prev;
    }

    /**
     * {@inheritDoc}
     */
    @Override
    public boolean isEmpty()
    {
        return head == null;
    }

    /**
     * {@inheritDoc}
     */
    @Override
    public int size()
    {
        return size;
    }

    /**
     * {@inheritDoc}
     */
    @Override
    public void clear()
    {
        if (!isEmpty()) {
            ListNodeImpl<E> node = head;
            do {
                ListNodeImpl<E> next = node.next;
                boolean removed = removeListNode(node); // clears all links of removed node
                assert removed;
                node = next;
            } while (node != head);

            head = null;
            assert size == 0;
        }
    }

    // internal modification methods

    /**
     * Adds the given {@link ListNode} to this {@code List}.
     * <p>
     * Sets the {@code list} reference of {@code node} to this list, increases this lists
     * {@code size} and {@code modcount} by one.
     * </p>
     * 
     * @param node the node to add to this list
     * @throws IllegalArgumentException if {@code node} is already contained in this or another
     *         {@code DoublyLinkedList}
     */
    private void addListNode(ListNodeImpl<E> node)
    { // call this before any modification of this list is done
        if (node.list != null) {
            String list = (node.list == this) ? "this" : "other";
            throw new IllegalArgumentException(
                "Node <" + node + "> already contained in " + list + " list");
        }
        node.list = this;
        size++;
        modCount++;
    }

    /**
     * Atomically moves all {@link ListNode ListNodes} from {@code list} to this list as if each
     * node was removed with {@link #removeListNode(ListNodeImpl)} from {@code list} and
     * subsequently added to this list by {@link #addListNode(ListNodeImpl)}.
     */
    private void moveAllListNodes(DoublyLinkedList<E> list)
    { // call this before any modification of this list is done

        for (ListNodeIteratorImpl it = list.new ListNodeIteratorImpl(0); it.hasNext();) {
            ListNodeImpl<E> node = it.nextNode();
            assert node.list == list;
            node.list = this;
        }
        size += list.size;
        list.size = 0;
        modCount++;
        list.modCount++;
    }

    /**
     * Removes the given {@link ListNode} from this {@code List}, if it is contained in this
     * {@code List}.
     * <p>
     * If {@code node} is contained in this list, sets the {@code list}, {@code next} and
     * {@code prev} reference of {@code node} to {@code null} decreases this list's {@code size} and
     * increases the {@code modcount} by one.
     * </p>
     * 
     * @param node the node to remove from this list
     * @return true if {@code node} was removed from this list, else false
     */
    private boolean removeListNode(ListNodeImpl<E> node)
    { // call this before any modification of this list is done
        if (node.list == this) {

            node.list = null;
            node.next = null;
            node.prev = null;

            size--;
            modCount++;
            return true;
        }
        return false;
    }

    /**
     * Establishes the links between the given {@link ListNodeImpl nodes} in such a way that the
     * {@code predecessor} is linked before the {@code successor}.
     * 
     * @param predecessor the first node linked before the other
     * @param successor the second node linked after the other
     */
    private void link(ListNodeImpl<E> predecessor, ListNodeImpl<E> successor)
    {
        predecessor.next = successor;
        successor.prev = predecessor;
    }

    /** Insert non null {@code node} before non null {@code successor} into the list. */
    private void linkBefore(ListNodeImpl<E> node, ListNodeImpl<E> successor)
    {
        addListNode(node);
        link(successor.prev, node);
        link(node, successor);
    }

    /** Insert non null {@code node} as last node into the list. */
    private void linkLast(ListNodeImpl<E> node)
    {
        if (isEmpty()) { // node will be the first and only one
            addListNode(node);
            link(node, node); // self link
            head = node;
        } else {
            linkBefore(node, head);
        }
    }

    /** Insert non null {@code list} before node at {@code index} into the list. */
    private void linkListIntoThisBefore(int index, DoublyLinkedList<E> list)
    {
        int previousSize = size;
        moveAllListNodes(list);

        // link list's node into this list
        if (previousSize == 0) {
            head = list.head; // head and tail already linked together
        } else {
            ListNodeImpl<E> refNode = (index == previousSize) ? head : getNodeAt(index);

            ListNodeImpl<E> listTail = list.tail();
            link(refNode.prev, list.head); // changes list.tail()
            link(listTail, refNode);

            if (index == 0) {
                head = list.head;
            }
        }
        // clear list but do not call list.clear(), since their nodes are still used
        list.head = null;
    }

    /** Remove the non null {@code node} from the list. */
    private boolean unlink(ListNodeImpl<E> node)
    {
        ListNodeImpl<E> prev = node.prev;
        ListNodeImpl<E> next = node.next;
        if (removeListNode(node)) { // clears prev and next of node
            if (size == 0) {
                head = null;
            } else {
                // list is circular, don't have to worry about null values
                link(prev, next);

                if (head == node) {
                    head = next;
                }
            }
            return true;
        }
        return false;
    }

    // ----------------------------------------------------------------------------
    // public modification and access methods

    // ListNode methods:
    // Base methods to access, add and remove nodes to/from this list.
    // Used by all public methods if possible

    /**
     * Inserts the specified {@link ListNode node} at the specified position in this list.
     * <p>
     * This method has a linear runtime complexity O(n) that depends linearly on the distance of the
     * index to the nearest end. Adding {@code node} as first or last takes only constant time O(1).
     * </p>
     * 
     * @param index index at which the specified {@code node} is to be inserted
     * @param node the node to add
     * @throws IndexOutOfBoundsException if the index is out of range
     *         ({@code index < 0 || index > size()})
     * @throws IllegalArgumentException if {@code node} is already part of this or another
     *         {@code DoublyLinkedList}
     * @throws NullPointerException if {@code node} is {@code null}
     */
    public void addNode(int index, ListNode<E> node)
    {
        ListNodeImpl<E> nodeImpl = (ListNodeImpl<E>) node;
        if (index == size) { // also true if this is empty
            linkLast(nodeImpl);
        } else {
            ListNodeImpl<E> successor = index == 0 ? head : getNodeAt(index);
            linkBefore(nodeImpl, successor);
            if (head == successor) {
                head = nodeImpl;
            }
        }
    }

    /**
     * Inserts the specified {@link ListNode node} at the front of this list.
     * <p>
     * This method has constant runtime complexity O(1).
     * </p>
     * 
     * @param node the node to add
     * @throws IllegalArgumentException if {@code node} is already part of this or another
     *         {@code DoublyLinkedList}
     * @throws NullPointerException if {@code node} is {@code null}
     */
    public void addNodeFirst(ListNode<E> node)
    {
        addNode(0, node);
    }

    /**
     * Inserts the specified {@link ListNode node} at the end of this list.
     * <p>
     * This method has constant runtime complexity O(1).
     * </p>
     * 
     * @param node the node to add
     * @throws IllegalArgumentException if {@code node} is already part of this or another
     *         {@code DoublyLinkedList}
     * @throws NullPointerException if {@code node} is {@code null}
     */
    public void addNodeLast(ListNode<E> node)
    {
        addNode(size, node);
    }

    /**
     * Inserts the specified {@link ListNode node} before the specified {@code successor} in this
     * list.
     * <p>
     * This method has constant runtime complexity O(1).
     * </p>
     * 
     * @param node the node to add
     * @param successor {@code ListNode} before which the {@code node} is inserted
     * @throws IllegalArgumentException if {@code node} is already contained in this or another
     *         {@code DoublyLinkedList} or {@code successor} is not contained in this list
     * @throws NullPointerException if {@code successor} or {@code node} is {@code null}
     */
    public void addNodeBefore(ListNode<E> node, ListNode<E> successor)
    {
        ListNodeImpl<E> successorImpl = (ListNodeImpl<E>) successor;
        ListNodeImpl<E> nodeImpl = (ListNodeImpl<E>) node;

        if (successorImpl.list != this) {
            throw new IllegalArgumentException("Node <" + successorImpl + "> not in this list");
        }
        linkBefore(nodeImpl, successorImpl);
        if (head == successorImpl) {
            head = nodeImpl;
        }
    }

    /**
     * Returns the first {@link ListNode node} of this list.
     * <p>
     * This method has constant runtime complexity O(1).
     * </p>
     * 
     * @return the first {@code ListNode} of this list
     * @throws NoSuchElementException if this list is empty
     */
    public ListNode<E> getFirstNode()
    {
        if (isEmpty()) {
            throw new NoSuchElementException();
        }
        return head;
    }

    /**
     * Returns the last {@link ListNode node} of this list.
     * <p>
     * This method has constant runtime complexity O(1).
     * </p>
     * 
     * @return the last {@code ListNode} of this list
     * @throws NoSuchElementException if this list is empty
     */
    public ListNode<E> getLastNode()
    {
        if (isEmpty()) {
            throw new NoSuchElementException();
        }
        return tail();
    }

    /**
     * Returns the {@link ListNode node} at the specified position in this list.
     * <p>
     * This method has linear runtime complexity O(n).
     * </p>
     * 
     * @param index index of the {@code ListNode} to return
     * @return the {@code ListNode} at the specified position in this list
     * @throws IndexOutOfBoundsException if the index is out of range
     *         ({@code index < 0 || index >= size()})
     */
    public ListNode<E> getNode(int index)
    {
        return getNodeAt(index);
    }

    /**
     * Returns the {@link ListNodeImpl node} at the specified position in this list.
     * 
     * @param index index of the {@code ListNodeImpl} to return
     * @return the {@code ListNode} at the specified position in this list
     * @throws IndexOutOfBoundsException if the index is out of range
     *         ({@code index < 0 || index >= size()})
     */
    private ListNodeImpl<E> getNodeAt(int index)
    {
        if (index < 0 || size <= index) {
            throw new IndexOutOfBoundsException("Index: " + index);
        }
        ListNodeImpl<E> node;
        if (index < size / 2) {
            node = head;
            for (int i = 0; i < index; i++) {
                node = node.next;
            }
        } else {
            node = tail();
            for (int i = size - 1; index < i; i--) {
                node = node.prev;
            }
        }
        return node;
    }

    /**
     * Returns the index of the specified {@link ListNode node} in this list, or -1 if this list
     * does not contain the {@code node}.
     * <p>
     * More formally, returns the index {@code i} such that {@code node == getNode(i)}, or -1 if
     * there is no such index. Because a {@code ListNode} is contained in at most one list exactly
     * once, the returned index (if not -1) is the only occurrence of that {@code node}.
     * </p>
     * <p>
     * This method has linear runtime complexity O(n) to find {@code node} but returns in constant
     * time O(1) if {@code node} is not {@link #containsNode(ListNode) contained} in this list.
     * </p>
     * 
     * @param node the node to search for
     * @return the index of the specified {@code node} in this list, or -1 if this list does not
     *         contain {@code node}
     * @throws NullPointerException if {@code node} is {@code null}
     */
    public int indexOfNode(ListNode<E> node)
    {
        if (!containsNode(node)) {
            return -1;
        }
        ListNodeImpl<E> current = head;
        for (int i = 0; i < size; i++) {
            if (current == node) {
                return i;
            }
            current = current.next;
        }
        // should never happen:
        throw new IllegalStateException("Node contained in list not found: " + node);
    }

    /**
     * Returns true if this {@code DoublyLinkedList} contains the specified {@link ListNode}.
     * <p>
     * This method has constant runtime complexity O(1).
     * </p>
     * 
     * @param node the node whose presence in this {@code DoublyLinkedList} is to be tested
     * @return true if this {@code DoublyLinkedList} contains the {@link ListNode}
     * @throws NullPointerException if {@code node} is {@code null}
     */
    public boolean containsNode(ListNode<E> node)
    {
        return ((ListNodeImpl<E>) node).list == this;
    }

    /**
     * Removes the {@link ListNode node} from this list. Returns true if {@code node} was in this
     * list and is now removed. If {@code node} is not contained in this list, the list is left
     * unchanged.
     * <p>
     * This method has constant runtime complexity O(1).
     * </p>
     *
     * @param node the node to remove from this list
     * @return true if node was removed from this list
     * @throws NullPointerException if {@code node} is {@code null}
     */
    public boolean removeNode(ListNode<E> node)
    {
        return unlink((ListNodeImpl<E>) node);
    }

    /**
     * Returns the first {@link ListNode node} holding the specified {@code element} in this list.
     * More formally, returns the first {@code ListNode} such that
     * {@code Objects.equals(element, node.getValue())}, or {@code null} if there is no such node.
     * <p>
     * This method has linear runtime complexity O(n).
     * </p>
     * 
     * @param element the element whose {@code ListNode} is to return
     * @return the first {@code ListNode} holding the {@code element} or null if no node was found
     */
    public ListNode<E> nodeOf(Object element)
    {
        return searchNode(() -> head, n -> n.next, element).getFirst();
    }

    /**
     * Returns the last {@link ListNode node} holding the specified {@code element} in this list.
     * More formally, returns the last {@code ListNode} such that
     * {@code Objects.equals(element, node.getValue())}, or {@code null} if there is no such node.
     * <p>
     * This method has linear runtime complexity O(n).
     * </p>
     * 
     * @param element the element whose {@code ListNode} is to return
     * @return the last {@code ListNode} holding the {@code element} or null if no node was found
     */
    public ListNode<E> lastNodeOf(Object element)
    {
        return searchNode(this::tail, n -> n.prev, element).getFirst();
    }

    /**
     * Returns a {@link Pair} of the first encountered {@link ListNode} in this list, whose
     * {@code value} is equal to the given {@code element}, and its index. Or if this list does not
     * contain such node a Pair of {@code null} and {@code -1};
     * <p>
     * The search starts at the node supplied by {@code first} and advances in the direction induced
     * by the specified {@code next} operator.
     * </p>
     * 
     * @param first supplier of the first node to check if this list is not empty
     * @param next {@code Function} to get from the current node the next node to check
     * @param element the element for that the first node with equal value is searched.
     * @return a {@link Pair} of the first encountered {@code ListNode} holding a {@code value}
     *         equal to {@code element} and its index, or if no such node was found a
     *         {@code Pair.of(null, -1)}
     */
    private Pair<ListNodeImpl<E>, Integer> searchNode(
        Supplier<ListNodeImpl<E>> first, UnaryOperator<ListNodeImpl<E>> next, Object element)
    {
        if (!isEmpty()) {
            int index = 0;
            ListNodeImpl<E> firstNode = first.get();
            ListNodeImpl<E> node = firstNode;
            do {
                if (Objects.equals(node.value, element)) {
                    return Pair.of(node, index);
                }
                index++;
                node = next.apply(node);
            } while (node != firstNode);
        }
        return Pair.of(null, -1);
    }

    /**
     * Inserts the specified element at the front of this list. Returns the {@link ListNode}
     * allocated to store the {@code value}. The returned {@code ListNode} is the new head of the
     * list.
     * <p>
     * This method is equivalent to {@link #addFirst(Object)} but returns the allocated
     * {@code ListNode}.
     * </p>
     * 
     * @param element the element to add
     * @return the {@code ListNode} allocated to store the {@code value}
     */
    public ListNode<E> addElementFirst(E element)
    {
        ListNode<E> node = new ListNodeImpl<>(element);
        addNode(0, node);
        return node;
    }

    /**
     * Inserts the specified element at the end of this list. Returns the {@link ListNode} allocated
     * to store the {@code value}. The returned {@code ListNode} is the new tail of the list.
     * <p>
     * This method is equivalent to {@link #addLast(Object)} but returns the allocated
     * {@code ListNode}.
     * </p>
     * 
     * @param element the element to add
     * @return the {@code ListNode} allocated to store the {@code value}
     */
    public ListNode<E> addElementLast(E element)
    {
        ListNode<E> node = new ListNodeImpl<>(element);
        addNode(size, node);
        return node;
    }

    /**
     * Inserts the specified element before the specified {@link ListNode successor} in this list.
     * Returns the {@code ListNode} allocated to store the {@code value}.
     *
     * @param successor {@code ListNode} before which the node holding {@code value} is inserted
     * @param element the element to add
     * @return the {@code ListNode} allocated to store the {@code value}
     * @throws IllegalArgumentException if {@code successor} is not contained in this list
     * @throws NullPointerException if {@code successor} is {@code null}
     */
    public ListNode<E> addElementBeforeNode(ListNode<E> successor, E element)
    {
        ListNode<E> node = new ListNodeImpl<>(element);
        addNodeBefore(node, successor);
        return node;
    }

    // List methods (shortcut for most commonly used methods to avoid iterator creation)

    /**
     * {@inheritDoc}
     */
    @Override
    public void add(int index, E element)
    {
        if (index == size) { // also true if this is empty
            addElementLast(element);
        } else {
            addElementBeforeNode(getNode(index), element);
        }
    }

    /**
     * {@inheritDoc}
     */
    @Override
    public E get(int index)
    {
        return getNodeAt(index).value;
    }

    /**
     * {@inheritDoc}
     */
    @Override
    public E remove(int index)
    {
        ListNode<E> node = getNode(index);
        removeNode(node);
        return node.getValue();
    }

    // Deque methods

    public void addFirst(E e)
    {
        addElementFirst(e);
    }

    public void addLast(E e)
    {
        addElementLast(e);
    }

    public boolean offerFirst(E e)
    {
        addElementFirst(e);
        return true;
    }

    public boolean offerLast(E e)
    {
        addElementLast(e);
        return true;
    }

    public E removeFirst()
    {
        if (isEmpty()) {
            throw new NoSuchElementException();
        }

        ListNode<E> node = head;
        removeNode(node); // changes head
        return node.getValue();
    }

    public E removeLast()
    {
        if (isEmpty()) {
            throw new NoSuchElementException();
        }

        ListNode<E> node = tail();
        removeNode(node); // changes tail
        return node.getValue();
    }

    public E pollFirst()
    {
        if (isEmpty()) {
            return null;
        }
        ListNode<E> node = head;
        removeNode(node); // changes head
        return node.getValue();
    }

    public E pollLast()
    {
        if (isEmpty()) {
            return null;
        }
        ListNode<E> node = tail();
        removeNode(node); // changes tail()
        return node.getValue();
    }

    public E getFirst()
    {
        return getFirstNode().getValue();
    }

    public E getLast()
    {
        return getLastNode().getValue();
    }

    public E peekFirst()
    {
        return isEmpty() ? null : getFirst();
    }

    public E peekLast()
    {
        return isEmpty() ? null : getLast();
    }

    public boolean removeFirstOccurrence(Object o)
    {
        ListNode<E> node = nodeOf(o);
        if (node != null) {
            removeNode(node);
            return true;
        }
        return false;
    }

    public boolean removeLastOccurrence(Object o)
    {
        ListNode<E> node = lastNodeOf(o);
        if (node != null) {
            removeNode(node);
            return true;
        }
        return false;
    }

    // Queue methods

    public boolean offer(E e)
    {
        return offerLast(e);
    }

    public E remove()
    {
        return removeFirst();
    }

    public E poll()
    {
        return pollFirst();
    }

    public E element()
    {
        return getFirst();
    }

    public E peek()
    {
        return peekFirst();
    }

    // Stack methods

    public void push(E e)
    {
        addFirst(e);
    }

    public E pop()
    {
        return removeFirst();
    }

    // special bulk methods

    /**
     * Inverts the list. For instance, calling this method on the list $(a,b,c,\dots,x,y,z)$ will
     * result in the list $(z,y,x,\dots,c,b,a)$. This method does only pointer manipulation, meaning
     * that all the list nodes allocated for the previously added elements are valid after this
     * method finishes.
     */
    public void invert()
    {
        if (size < 2) {
            return;
        }
        ListNodeImpl<E> newHead = tail();
        ListNodeImpl<E> current = head;
        do {
            ListNodeImpl<E> next = current.next;

            current.next = current.prev;
            current.prev = next;

            current = next;
        } while (current != head);
        head = newHead;
        ++modCount;
    }

    /**
     * Moves all {@link ListNode ListNodes} of the given {@code sourceList} to this list and inserts
     * them all before the node previously at the given position. All the {@code nodes} of
     * {@code movedList} are moved to this list. When this method terminates this list contains all
     * nodes of {@code movedList} and {@code movedList} is empty.
     *
     * @param index index of the first element of {@code list} in this {@code list} after it was
     *        added
     * @param movedList the {@code DoublyLinkedList} to move to this one
     * @throws NullPointerException if {@code movedList} is {@code null}
     */
    public void moveFrom(int index, DoublyLinkedList<E> movedList)
    {
        linkListIntoThisBefore(index, movedList);
    }

    /**
     * Appends the {@code movedList} to the end of this list. All the elements from
     * {@code movedList} are transferred to this list, i.e. the {@code list} is empty after calling
     * this method.
     *
     * @param movedList the {@code DoublyLinkedList} to append to this one
     * @throws NullPointerException if {@code movedList} is {@code null}
     */
    public void append(DoublyLinkedList<E> movedList)
    {
        moveFrom(size, movedList);
    }

    /**
     * Prepends the {@code movedList} to the beginning of this list. All the elements from
     * {@code movedList} are transferred to this list, i.e. the {@code movedList} is empty after
     * calling this method.
     *
     * @param movedList the {@code DoublyLinkedList} to prepend to this one
     * @throws NullPointerException if {@code movedList} is {@code null}
     */
    public void prepend(DoublyLinkedList<E> movedList)
    {
        moveFrom(0, movedList);
    }

    // ----------------------------------------------------------------------------
    // (List)Iterators

    /**
     * Returns a {@link NodeIterator} that starts at the first {@link ListNode} of this list that is
     * equal to the specified {@code firstElement}, iterates in forward direction over the end of
     * this list until the first node.
     * <p>
     * The first call to {@link NodeIterator#nextNode()} returns the first {@code node} that holds a
     * value such that {@code Objects.equals(node.getValue, firstElement)} returns {@code true}. The
     * returned {@code NodeIterator} iterates in forward direction returning the respective next
     * element in subsequent calls to {@code next(Node)}. The returned iterator ignores the actual
     * bounds of this {@code DoublyLinkedList} and iterates until the node before the first one is
     * reached. Its {@link NodeIterator#hasNext() hasNext()} returns {@code false} if the next node
     * would be the first one.
     * </p>
     * 
     * @param firstElement the element equal to the first {@code next()}
     * @return a circular {@code NodeIterator} iterating forward from {@code firstElement}
     */
    public NodeIterator<E> circularIterator(E firstElement)
    {
        ListNodeImpl<E> startNode = (ListNodeImpl<E>) nodeOf(firstElement);
        if (startNode == null) {
            throw new NoSuchElementException();
        }
        return new ListNodeIteratorImpl(0, startNode);
    }

    /**
     * Returns a {@link NodeIterator} that starts at the first {@link ListNode} of this list that is
     * equal to the specified {@code firstElement}, iterates in reverse direction over the end of
     * this list until the first node.
     * <p>
     * The first call to {@link NodeIterator#nextNode()} returns the first {@code node} that holds a
     * value such that {@code Objects.equals(node.getValue, firstElement)} returns {@code true}. The
     * returned {@code NodeIterator} iterates in reverse direction returning the respective previous
     * element in subsequent calls to {@code next(Node)}. The returned iterator ignores the actual
     * bounds of this {@code DoublyLinkedList} and iterates until the node before the first one is
     * reached. Its {@link NodeIterator#hasNext() hasNext()} returns {@code false} if the next node
     * would be the first one.
     * </p>
     * 
     * @param firstElement the element equal to the first {@code next()}
     * @return a circular {@code NodeIterator} iterating backwards from {@code firstElement}
     */
    public NodeIterator<E> reverseCircularIterator(E firstElement)
    {
        ListNodeImpl<E> startNode = (ListNodeImpl<E>) nodeOf(firstElement);
        if (startNode == null) {
            throw new NoSuchElementException();
        }
        return reverseIterator(new ListNodeIteratorImpl(size, startNode.next));
    }

    public NodeIterator<E> descendingIterator()
    {
        return reverseIterator(listIterator(size));
    }

    /**
     * {@inheritDoc}
     */
    @Override
    public NodeIterator<E> iterator()
    {
        return listIterator();
    }

    /**
     * {@inheritDoc}
     */
    @Override
    public ListNodeIterator<E> listIterator()
    {
        return listIterator(0);
    }

    /**
     * {@inheritDoc}
     */
    @Override
    public ListNodeIterator<E> listIterator(int index)
    {
        return new ListNodeIteratorImpl(index);
    }

    /**
     * Returns a {@link ListNodeIterator} over the elements in this list (in proper sequence)
     * starting with the first {@link ListNode} whose value is equal to the specified
     * {@code element}.
     *
     * @param element the first element to be returned from the list iterator (by a call to the
     *        {@code next} method)
     * @return a list iterator over the elements in this list (in proper sequence)
     * @throws NoSuchElementException if {@code element} is not in the list
     */
    public ListNodeIterator<E> listIterator(E element)
    {
        Pair<ListNodeImpl<E>, Integer> startPair = searchNode(() -> head, n -> n.next, element);
        ListNodeImpl<E> startNode = startPair.getFirst();
        int startIndex = startPair.getSecond();
        if (startNode == null) {
            throw new NoSuchElementException();
        }
        return new ListNodeIteratorImpl(startIndex, startNode);
    }

    /**
     * An extension of the {@link Iterator} interface for {@link DoublyLinkedList DoublyLinkedLists}
     * exposing their {@link ListNode ListNodes}.
     *
     * @param <E> the list element type
     */
    public interface NodeIterator<E>
        extends Iterator<E>
    {
        /**
         * {@inheritDoc}
         */
        @Override
        default E next()
        {
            return nextNode().getValue();
        }

        /**
         * Returns the next {@link ListNode} in the list and advances the cursor position.
         *
         * @return the next {@code ListNode}
         * @see ListIterator#next()
         */
        ListNode<E> nextNode();

    }

    /**
     * An extension of the {@link ListIterator} interface for {@link DoublyLinkedList
     * DoublyLinkedLists} exposing their {@link ListNode ListNodes}.
     *
     * @param <E> the list element type
     */
    public interface ListNodeIterator<E>
        extends ListIterator<E>, NodeIterator<E>
    {
        /**
         * {@inheritDoc}
         */
        @Override
        default E next()
        {
            return nextNode().getValue();
        }

        /**
         * {@inheritDoc}
         */
        @Override
        default E previous()
        {
            return previousNode().getValue();
        }

        /**
         * Returns the previous {@link ListNode} in the list and moves the cursor position
         * backwards.
         *
         * @return the previous {@code ListNode}
         * @see ListIterator#previous()
         */
        ListNode<E> previousNode();

    }

    /**
     * An implementation of the {@link DoublyLinkedList.ListNodeIterator} interface.
     */
    private class ListNodeIteratorImpl
        implements ListNodeIterator<E>
    {
        /** Index in this list of the ListNode returned next. */
        private int nextIndex;
        /** ListNode this iterator will return next. Null if this list is empty. */
        private ListNodeImpl<E> next;
        /** ListNode this iterator returned last. */
        private ListNodeImpl<E> last = null;

        /**
         * The number of modifications the list have had at the moment when this iterator was
         * created
         */
        private int expectedModCount = modCount;

        private ListNodeIteratorImpl(int startIndex)
        {
            this.nextIndex = startIndex;
            if (startIndex == size) {
                this.next = isEmpty() ? null : head;
            } else {
                this.next = getNodeAt(startIndex);
            }
        }

        private ListNodeIteratorImpl(int startIndex, ListNodeImpl<E> startNode)
        {
            this.nextIndex = startIndex;
            this.next = startNode;
        }

        /**
         * {@inheritDoc}
         */
        @Override
        public boolean hasNext()
        {
            return nextIndex < size;
        }

        /**
         * {@inheritDoc}
         */
        @Override
        public boolean hasPrevious()
        {
            return nextIndex > 0;
        }

        /**
         * {@inheritDoc}
         */
        @Override
        public int nextIndex()
        {
            return nextIndex;
        }

        /**
         * {@inheritDoc}
         */
        @Override
        public int previousIndex()
        {
            return nextIndex - 1;
        }

        /**
         * {@inheritDoc}
         */
        @Override
        public ListNodeImpl<E> nextNode()
        {
            checkForComodification();
            if (!hasNext()) {
                throw new NoSuchElementException();
            }

            last = next;
            next = next.next;
            nextIndex++;
            return last;
        }

        /**
         * {@inheritDoc}
         */
        @Override
        public ListNode<E> previousNode()
        {
            checkForComodification();
            if (!hasPrevious()) {
                throw new NoSuchElementException();
            }

            last = next = next.prev;
            nextIndex--;
            return last;
        }

        /**
         * {@inheritDoc}
         */
        @Override
        public void add(E e)
        {
            checkForComodification();

            if (nextIndex == size) {
                addElementLast(e); // sets head to new node of e if was empty
                if (size == 1) { // was empty
                    next = head; // jump over head threshold, so cursor is at the end
                }
            } else {
                addElementBeforeNode(next, e);
            }
            last = null;
            nextIndex++;
            expectedModCount++;
        }

        /**
         * {@inheritDoc}
         */
        @Override
        public void set(E e)
        {
            if (last == null) {
                throw new IllegalStateException();
            }
            checkForComodification();
            // replace node returned last with a new node holding e

            ListNode<E> nextNode = last.next;
            boolean wasLast = last == tail();
            removeNode(last);
            if (wasLast) { // or the sole node
                last = (ListNodeImpl<E>) addElementLast(e);
            } else {
                last = (ListNodeImpl<E>) addElementBeforeNode(nextNode, e);
            }
            expectedModCount += 2; // because of unlink and add
        }

        /**
         * {@inheritDoc}
         */
        @Override
        public void remove()
        {
            if (last == null) {
                throw new IllegalStateException();
            }
            checkForComodification();

            ListNodeImpl<E> lastsNext = last.next;
            removeNode(last);
            if (next == last) { // previousNode() called before
                // removed element after cursor (which would have been next)
                next = lastsNext;
            } else { // nextNode() called before
                // removed element before cursor (next is unaffected but the index decreases)
                nextIndex--;
            }
            last = null;
            expectedModCount++;
        }

        /**
         * Verifies that the list structure hasn't been changed since the iteration started
         */
        private void checkForComodification()
        {
            if (expectedModCount != modCount) {
                throw new ConcurrentModificationException();
            }
        }
    }

    /**
     * Returns a {@link NodeIterator} that iterates in reverse order, assuming the cursor of the
     * specified {@link ListNodeIterator} is behind the tail of the list.
     */
    private static <E> NodeIterator<E> reverseIterator(ListNodeIterator<E> listIterator)
    {
        return new NodeIterator<E>()
        {
            /**
             * {@inheritDoc}
             */
            @Override
            public boolean hasNext()
            {
                return listIterator.hasPrevious();
            }

            /**
             * {@inheritDoc}
             */
            @Override
            public ListNode<E> nextNode()
            {
                return listIterator.previousNode();
            }

            /**
             * {@inheritDoc}
             */
            @Override
            public void remove()
            {
                listIterator.remove();
            }
        };
    }

    /**
     * Container for the elements stored in a {@link DoublyLinkedList}.
     * <p>
     * A {@link ListNode} is either contained exactly once in exactly one {@code DoublyLinkedList}
     * or contained in no {@code DoublyLinkedList}.
     * </p>
     * 
     * @param <V> the type of the element stored in this node
     */
    public interface ListNode<V>
    {
        /**
         * Returns the immutable value this {@code ListNode} contains.
         *
         * @return the value this list node contains
         */
        V getValue();

        /**
         * Returns the next node in the list structure with respect to this node
         *
         * @return the next node in the list structure with respect to this node
         */
        ListNode<V> getNext();

        /**
         * Returns the previous node in the list structure with respect to this node
         *
         * @return the previous node in the list structure with respect to this node
         */
        ListNode<V> getPrev();
    }

    /**
     * The default {@link ListNode} implementation that enables checks and enforcement of a single
     * container list policy.
     */
    private static class ListNodeImpl<V>
        implements ListNode<V>
    {
        private final V value;
        private DoublyLinkedList<V> list = null;
        private ListNodeImpl<V> next = null;
        private ListNodeImpl<V> prev = null;

        /**
         * Creates new list node
         *
         * @param value the value this list node stores
         */
        ListNodeImpl(V value)
        {
            this.value = value;
        }

        /**
         * {@inheritDoc}
         */
        @Override
        public String toString()
        {
            if (list == null) {
                return " - " + value + " - "; // not in a list
            } else {
                return prev.value + " -> " + value + " -> " + next.value;
            }
        }

        /**
         * {@inheritDoc}
         */
        @Override
        public V getValue()
        {
            return value;
        }

        /**
         * {@inheritDoc}
         */
        @Override
        public ListNodeImpl<V> getNext()
        {
            return next;
        }

        /**
         * {@inheritDoc}
         */
        @Override
        public ListNodeImpl<V> getPrev()
        {
            return prev;
        }
    }
}
>>>>>>> 4ec044c3
<|MERGE_RESOLUTION|>--- conflicted
+++ resolved
@@ -1,2802 +1,1443 @@
-<<<<<<< HEAD
-/*
- * (C) Copyright 2018-2023, by Timofey Chudakov and Contributors.
- *
- * JGraphT : a free Java graph-theory library
- *
- * See the CONTRIBUTORS.md file distributed with this work for additional
- * information regarding copyright ownership.
- *
- * This program and the accompanying materials are made available under the
- * terms of the Eclipse Public License 2.0 which is available at
- * http://www.eclipse.org/legal/epl-2.0, or the
- * GNU Lesser General Public License v2.1 or later
- * which is available at
- * http://www.gnu.org/licenses/old-licenses/lgpl-2.1-standalone.html.
- *
- * SPDX-License-Identifier: EPL-2.0 OR LGPL-2.1-or-later
- */
-package org.jgrapht.util;
-
-import org.jgrapht.alg.util.*;
-
-import java.util.*;
-import java.util.function.*;
-
-/**
- * {@code DoublyLinkedList} implements a doubly linked {@link List} data structure, that exposes its
- * {@link ListNode ListNodes} where the data is stored in.
- * <p>
- * An element holding {@code ListNode} can be removed or added to a {@code DoublyLinkedList} in
- * constant time O(1). Other methods that operate on {@code ListNodes} directly also have constant
- * runtime. This is also the case for methods that operate on the first(head) and last(tail) node or
- * element. Random access methods have a runtime O(n) that is linearly dependent on the size of the
- * {@code DoublyLinkedList}.
- * </p>
- * <p>
- * A {@code DoublyLinkedList} supports {@code null} elements but does not support
- * {@code null ListNodes}. This class is not thread safe and needs to be synchronized externally if
- * modified by concurrent threads.
- * </p>
- * <p>
- * The iterators over this list have a <i>fail-fast</i> behavior meaning that they throw a
- * {@link ConcurrentModificationException} after they detect a structural modification of the list,
- * that they're not responsible for.
- * </p>
- * <p>
- * This class is similar to {@link LinkedList}. The general difference is that the {@code ListNodes}
- * of this {@code List} are accessible and can be removed or added directly. To ensure the integrity
- * of the {@code List} nodes of this List have a reference to the List they belong to. This
- * increases the memory occupied by this list implementation compared to {@code LinkedList} for the
- * same elements. Instances of {@code LinkedList.Node} have three references each (the element, next
- * and previous), instances of {@code DoublyLinkedList.ListNode} have four (the element, next,
- * previous and the list).
- * </p>
- *
- * @param <E> the list element type
- * @author Timofey Chudakov
- * @author Hannes Wellmann
- */
-public class DoublyLinkedList<E>
-    extends AbstractSequentialList<E>
-    implements Deque<E>
-{
-    /** The first element of the list, {@code null} if this list is empty. */
-    private ListNodeImpl<E> head = null;
-    private int size;
-
-    private ListNodeImpl<E> tail()
-    {
-        return head.prev;
-    }
-
-    /**
-     * {@inheritDoc}
-     */
-    @Override
-    public boolean isEmpty()
-    {
-        return head == null;
-    }
-
-    /**
-     * {@inheritDoc}
-     */
-    @Override
-    public int size()
-    {
-        return size;
-    }
-
-    /**
-     * {@inheritDoc}
-     */
-    @Override
-    public void clear()
-    {
-        if (!isEmpty()) {
-            ListNodeImpl<E> node = head;
-            do {
-                ListNodeImpl<E> next = node.next;
-                boolean removed = removeListNode(node); // clears all links of removed node
-                assert removed;
-                node = next;
-            } while (node != head);
-
-            head = null;
-            assert size == 0;
-        }
-    }
-
-    // internal modification methods
-
-    /**
-     * Adds the given {@link ListNode} to this {@code List}.
-     * <p>
-     * Sets the {@code list} reference of {@code node} to this list, increases this lists
-     * {@code size} and {@code modcount} by one.
-     * </p>
-     * 
-     * @param node the node to add to this list
-     * @throws IllegalArgumentException if {@code node} is already contained in this or another
-     *         {@code DoublyLinkedList}
-     */
-    private void addListNode(ListNodeImpl<E> node)
-    { // call this before any modification of this list is done
-        if (node.list != null) {
-            String list = (node.list == this) ? "this" : "other";
-            throw new IllegalArgumentException(
-                "Node <" + node + "> already contained in " + list + " list");
-        }
-        node.list = this;
-        size++;
-        modCount++;
-    }
-
-    /**
-     * Atomically moves all {@link ListNode ListNodes} from {@code list} to this list as if each
-     * node was removed with {@link #removeListNode(ListNodeImpl)} from {@code list} and
-     * subsequently added to this list by {@link #addListNode(ListNodeImpl)}.
-     */
-    private void moveAllListNodes(DoublyLinkedList<E> list)
-    { // call this before any modification of this list is done
-
-        for (ListNodeIteratorImpl it = list.new ListNodeIteratorImpl(0); it.hasNext();) {
-            ListNodeImpl<E> node = it.nextNode();
-            assert node.list == list;
-            node.list = this;
-        }
-        size += list.size;
-        list.size = 0;
-        modCount++;
-        list.modCount++;
-    }
-
-    /**
-     * Removes the given {@link ListNode} from this {@code List}, if it is contained in this
-     * {@code List}.
-     * <p>
-     * If {@code node} is contained in this list, sets the {@code list}, {@code next} and
-     * {@code prev} reference of {@code node} to {@code null} decreases this list's {@code size} and
-     * increases the {@code modcount} by one.
-     * </p>
-     * 
-     * @param node the node to remove from this list
-     * @return true if {@code node} was removed from this list, else false
-     */
-    private boolean removeListNode(ListNodeImpl<E> node)
-    { // call this before any modification of this list is done
-        if (node.list == this) {
-
-            node.list = null;
-            node.next = null;
-            node.prev = null;
-
-            size--;
-            modCount++;
-            return true;
-        }
-        return false;
-    }
-
-    /**
-     * Establishes the links between the given {@link ListNodeImpl nodes} in such a way that the
-     * {@code predecessor} is linked before the {@code successor}.
-     * 
-     * @param predecessor the first node linked before the other
-     * @param successor the second node linked after the other
-     */
-    private void link(ListNodeImpl<E> predecessor, ListNodeImpl<E> successor)
-    {
-        predecessor.next = successor;
-        successor.prev = predecessor;
-    }
-
-    /** Insert non null {@code node} before non null {@code successor} into the list. */
-    private void linkBefore(ListNodeImpl<E> node, ListNodeImpl<E> successor)
-    {
-        addListNode(node);
-        link(successor.prev, node);
-        link(node, successor);
-    }
-
-    /** Insert non null {@code node} as last node into the list. */
-    private void linkLast(ListNodeImpl<E> node)
-    {
-        if (isEmpty()) { // node will be the first and only one
-            addListNode(node);
-            link(node, node); // self link
-            head = node;
-        } else {
-            linkBefore(node, head);
-        }
-    }
-
-    /** Insert non null {@code list} before node at {@code index} into the list. */
-    private void linkListIntoThisBefore(int index, DoublyLinkedList<E> list)
-    {
-        int previousSize = size;
-        moveAllListNodes(list);
-
-        // link list's node into this list
-        if (previousSize == 0) {
-            head = list.head; // head and tail already linked together
-        } else {
-            ListNodeImpl<E> refNode = (index == previousSize) ? head : getNodeAt(index);
-
-            ListNodeImpl<E> listTail = list.tail();
-            link(refNode.prev, list.head); // changes list.tail()
-            link(listTail, refNode);
-
-            if (index == 0) {
-                head = list.head;
-            }
-        }
-        // clear list but do not call list.clear(), since their nodes are still used
-        list.head = null;
-    }
-
-    /** Remove the non null {@code node} from the list. */
-    private boolean unlink(ListNodeImpl<E> node)
-    {
-        ListNodeImpl<E> prev = node.prev;
-        ListNodeImpl<E> next = node.next;
-        if (removeListNode(node)) { // clears prev and next of node
-            if (size == 0) {
-                head = null;
-            } else {
-                // list is circular, don't have to worry about null values
-                link(prev, next);
-
-                if (head == node) {
-                    head = next;
-                }
-            }
-            return true;
-        }
-        return false;
-    }
-
-    // ----------------------------------------------------------------------------
-    // public modification and access methods
-
-    // ListNode methods:
-    // Base methods to access, add and remove nodes to/from this list.
-    // Used by all public methods if possible
-
-    /**
-     * Inserts the specified {@link ListNode node} at the specified position in this list.
-     * <p>
-     * This method has a linear runtime complexity O(n) that depends linearly on the distance of the
-     * index to the nearest end. Adding {@code node} as first or last takes only constant time O(1).
-     * </p>
-     * 
-     * @param index index at which the specified {@code node} is to be inserted
-     * @param node the node to add
-     * @throws IndexOutOfBoundsException if the index is out of range
-     *         ({@code index < 0 || index > size()})
-     * @throws IllegalArgumentException if {@code node} is already part of this or another
-     *         {@code DoublyLinkedList}
-     * @throws NullPointerException if {@code node} is {@code null}
-     */
-    public void addNode(int index, ListNode<E> node)
-    {
-        ListNodeImpl<E> nodeImpl = (ListNodeImpl<E>) node;
-        if (index == size) { // also true if this is empty
-            linkLast(nodeImpl);
-        } else {
-            ListNodeImpl<E> successor = index == 0 ? head : getNodeAt(index);
-            linkBefore(nodeImpl, successor);
-            if (head == successor) {
-                head = nodeImpl;
-            }
-        }
-    }
-
-    /**
-     * Inserts the specified {@link ListNode node} at the front of this list.
-     * <p>
-     * This method has constant runtime complexity O(1).
-     * </p>
-     * 
-     * @param node the node to add
-     * @throws IllegalArgumentException if {@code node} is already part of this or another
-     *         {@code DoublyLinkedList}
-     * @throws NullPointerException if {@code node} is {@code null}
-     */
-    public void addNodeFirst(ListNode<E> node)
-    {
-        addNode(0, node);
-    }
-
-    /**
-     * Inserts the specified {@link ListNode node} at the end of this list.
-     * <p>
-     * This method has constant runtime complexity O(1).
-     * </p>
-     * 
-     * @param node the node to add
-     * @throws IllegalArgumentException if {@code node} is already part of this or another
-     *         {@code DoublyLinkedList}
-     * @throws NullPointerException if {@code node} is {@code null}
-     */
-    public void addNodeLast(ListNode<E> node)
-    {
-        addNode(size, node);
-    }
-
-    /**
-     * Inserts the specified {@link ListNode node} before the specified {@code successor} in this
-     * list.
-     * <p>
-     * This method has constant runtime complexity O(1).
-     * </p>
-     * 
-     * @param node the node to add
-     * @param successor {@code ListNode} before which the {@code node} is inserted
-     * @throws IllegalArgumentException if {@code node} is already contained in this or another
-     *         {@code DoublyLinkedList} or {@code successor} is not contained in this list
-     * @throws NullPointerException if {@code successor} or {@code node} is {@code null}
-     */
-    public void addNodeBefore(ListNode<E> node, ListNode<E> successor)
-    {
-        ListNodeImpl<E> successorImpl = (ListNodeImpl<E>) successor;
-        ListNodeImpl<E> nodeImpl = (ListNodeImpl<E>) node;
-
-        if (successorImpl.list != this) {
-            throw new IllegalArgumentException("Node <" + successorImpl + "> not in this list");
-        }
-        linkBefore(nodeImpl, successorImpl);
-        if (head == successorImpl) {
-            head = nodeImpl;
-        }
-    }
-
-    /**
-     * Returns the first {@link ListNode node} of this list.
-     * <p>
-     * This method has constant runtime complexity O(1).
-     * </p>
-     * 
-     * @return the first {@code ListNode} of this list
-     * @throws NoSuchElementException if this list is empty
-     */
-    public ListNode<E> getFirstNode()
-    {
-        if (isEmpty()) {
-            throw new NoSuchElementException();
-        }
-        return head;
-    }
-
-    /**
-     * Returns the last {@link ListNode node} of this list.
-     * <p>
-     * This method has constant runtime complexity O(1).
-     * </p>
-     * 
-     * @return the last {@code ListNode} of this list
-     * @throws NoSuchElementException if this list is empty
-     */
-    public ListNode<E> getLastNode()
-    {
-        if (isEmpty()) {
-            throw new NoSuchElementException();
-        }
-        return tail();
-    }
-
-    /**
-     * Returns the {@link ListNode node} at the specified position in this list.
-     * <p>
-     * This method has linear runtime complexity O(n).
-     * </p>
-     * 
-     * @param index index of the {@code ListNode} to return
-     * @return the {@code ListNode} at the specified position in this list
-     * @throws IndexOutOfBoundsException if the index is out of range
-     *         ({@code index < 0 || index >= size()})
-     */
-    public ListNode<E> getNode(int index)
-    {
-        return getNodeAt(index);
-    }
-
-    /**
-     * Returns the {@link ListNodeImpl node} at the specified position in this list.
-     * 
-     * @param index index of the {@code ListNodeImpl} to return
-     * @return the {@code ListNode} at the specified position in this list
-     * @throws IndexOutOfBoundsException if the index is out of range
-     *         ({@code index < 0 || index >= size()})
-     */
-    private ListNodeImpl<E> getNodeAt(int index)
-    {
-        if (index < 0 || size <= index) {
-            throw new IndexOutOfBoundsException("Index: " + index);
-        }
-        ListNodeImpl<E> node;
-        if (index < size / 2) {
-            node = head;
-            for (int i = 0; i < index; i++) {
-                node = node.next;
-            }
-        } else {
-            node = tail();
-            for (int i = size - 1; index < i; i--) {
-                node = node.prev;
-            }
-        }
-        return node;
-    }
-
-    /**
-     * Returns the index of the specified {@link ListNode node} in this list, or -1 if this list
-     * does not contain the {@code node}.
-     * <p>
-     * More formally, returns the index {@code i} such that {@code node == getNode(i)}, or -1 if
-     * there is no such index. Because a {@code ListNode} is contained in at most one list exactly
-     * once, the returned index (if not -1) is the only occurrence of that {@code node}.
-     * </p>
-     * <p>
-     * This method has linear runtime complexity O(n) to find {@code node} but returns in constant
-     * time O(1) if {@code node} is not {@link #containsNode(ListNode) contained} in this list.
-     * </p>
-     * 
-     * @param node the node to search for
-     * @return the index of the specified {@code node} in this list, or -1 if this list does not
-     *         contain {@code node}
-     * @throws NullPointerException if {@code node} is {@code null}
-     */
-    public int indexOfNode(ListNode<E> node)
-    {
-        if (!containsNode(node)) {
-            return -1;
-        }
-        ListNodeImpl<E> current = head;
-        for (int i = 0; i < size; i++) {
-            if (current == node) {
-                return i;
-            }
-            current = current.next;
-        }
-        // should never happen:
-        throw new IllegalStateException("Node contained in list not found: " + node);
-    }
-
-    /**
-     * Returns true if this {@code DoublyLinkedList} contains the specified {@link ListNode}.
-     * <p>
-     * This method has constant runtime complexity O(1).
-     * </p>
-     * 
-     * @param node the node whose presence in this {@code DoublyLinkedList} is to be tested
-     * @return true if this {@code DoublyLinkedList} contains the {@link ListNode}
-     * @throws NullPointerException if {@code node} is {@code null}
-     */
-    public boolean containsNode(ListNode<E> node)
-    {
-        return ((ListNodeImpl<E>) node).list == this;
-    }
-
-    /**
-     * Removes the {@link ListNode node} from this list. Returns true if {@code node} was in this
-     * list and is now removed. If {@code node} is not contained in this list, the list is left
-     * unchanged.
-     * <p>
-     * This method has constant runtime complexity O(1).
-     * </p>
-     *
-     * @param node the node to remove from this list
-     * @return true if node was removed from this list
-     * @throws NullPointerException if {@code node} is {@code null}
-     */
-    public boolean removeNode(ListNode<E> node)
-    {
-        return unlink((ListNodeImpl<E>) node);
-    }
-
-    /**
-     * Returns the first {@link ListNode node} holding the specified {@code element} in this list.
-     * More formally, returns the first {@code ListNode} such that
-     * {@code Objects.equals(element, node.getValue())}, or {@code null} if there is no such node.
-     * <p>
-     * This method has linear runtime complexity O(n).
-     * </p>
-     * 
-     * @param element the element whose {@code ListNode} is to return
-     * @return the first {@code ListNode} holding the {@code element} or null if no node was found
-     */
-    public ListNode<E> nodeOf(Object element)
-    {
-        return searchNode(() -> head, n -> n.next, element).getFirst();
-    }
-
-    /**
-     * Returns the last {@link ListNode node} holding the specified {@code element} in this list.
-     * More formally, returns the last {@code ListNode} such that
-     * {@code Objects.equals(element, node.getValue())}, or {@code null} if there is no such node.
-     * <p>
-     * This method has linear runtime complexity O(n).
-     * </p>
-     * 
-     * @param element the element whose {@code ListNode} is to return
-     * @return the last {@code ListNode} holding the {@code element} or null if no node was found
-     */
-    public ListNode<E> lastNodeOf(Object element)
-    {
-        return searchNode(this::tail, n -> n.prev, element).getFirst();
-    }
-
-    /**
-     * Returns a {@link Pair} of the first encountered {@link ListNode} in this list, whose
-     * {@code value} is equal to the given {@code element}, and its index. Or if this list does not
-     * contain such node a Pair of {@code null} and {@code -1};
-     * <p>
-     * The search starts at the node supplied by {@code first} and advances in the direction induced
-     * by the specified {@code next} operator.
-     * </p>
-     * 
-     * @param first supplier of the first node to check if this list is not empty
-     * @param next {@code Function} to get from the current node the next node to check
-     * @param element the element for that the first node with equal value is searched.
-     * @return a {@link Pair} of the first encountered {@code ListNode} holding a {@code value}
-     *         equal to {@code element} and its index, or if no such node was found a
-     *         {@code Pair.of(null, -1)}
-     */
-    private Pair<ListNodeImpl<E>, Integer> searchNode(
-        Supplier<ListNodeImpl<E>> first, UnaryOperator<ListNodeImpl<E>> next, Object element)
-    {
-        if (!isEmpty()) {
-            int index = 0;
-            ListNodeImpl<E> firstNode = first.get();
-            ListNodeImpl<E> node = firstNode;
-            do {
-                if (Objects.equals(node.value, element)) {
-                    return Pair.of(node, index);
-                }
-                index++;
-                node = next.apply(node);
-            } while (node != firstNode);
-        }
-        return Pair.of(null, -1);
-    }
-
-    /**
-     * Inserts the specified element at the front of this list. Returns the {@link ListNode}
-     * allocated to store the {@code value}. The returned {@code ListNode} is the new head of the
-     * list.
-     * <p>
-     * This method is equivalent to {@link #addFirst(Object)} but returns the allocated
-     * {@code ListNode}.
-     * </p>
-     * 
-     * @param element the element to add
-     * @return the {@code ListNode} allocated to store the {@code value}
-     */
-    public ListNode<E> addElementFirst(E element)
-    {
-        ListNode<E> node = new ListNodeImpl<>(element);
-        addNode(0, node);
-        return node;
-    }
-
-    /**
-     * Inserts the specified element at the end of this list. Returns the {@link ListNode} allocated
-     * to store the {@code value}. The returned {@code ListNode} is the new tail of the list.
-     * <p>
-     * This method is equivalent to {@link #addLast(Object)} but returns the allocated
-     * {@code ListNode}.
-     * </p>
-     * 
-     * @param element the element to add
-     * @return the {@code ListNode} allocated to store the {@code value}
-     */
-    public ListNode<E> addElementLast(E element)
-    {
-        ListNode<E> node = new ListNodeImpl<>(element);
-        addNode(size, node);
-        return node;
-    }
-
-    /**
-     * Inserts the specified element before the specified {@link ListNode successor} in this list.
-     * Returns the {@code ListNode} allocated to store the {@code value}.
-     *
-     * @param successor {@code ListNode} before which the node holding {@code value} is inserted
-     * @param element the element to add
-     * @return the {@code ListNode} allocated to store the {@code value}
-     * @throws IllegalArgumentException if {@code successor} is not contained in this list
-     * @throws NullPointerException if {@code successor} is {@code null}
-     */
-    public ListNode<E> addElementBeforeNode(ListNode<E> successor, E element)
-    {
-        ListNode<E> node = new ListNodeImpl<>(element);
-        addNodeBefore(node, successor);
-        return node;
-    }
-
-    // List methods (shortcut for most commonly used methods to avoid iterator creation)
-
-    /**
-     * {@inheritDoc}
-     */
-    @Override
-    public void add(int index, E element)
-    {
-        if (index == size) { // also true if this is empty
-            addElementLast(element);
-        } else {
-            addElementBeforeNode(getNode(index), element);
-        }
-    }
-
-    /**
-     * {@inheritDoc}
-     */
-    @Override
-    public E get(int index)
-    {
-        return getNodeAt(index).value;
-    }
-
-    /**
-     * {@inheritDoc}
-     */
-    @Override
-    public E remove(int index)
-    {
-        ListNode<E> node = getNode(index);
-        removeNode(node);
-        return node.getValue();
-    }
-
-    // Deque methods
-
-    /**
-     * {@inheritDoc}
-     */
-    @Override
-    public void addFirst(E e)
-    {
-        addElementFirst(e);
-    }
-
-    /**
-     * {@inheritDoc}
-     */
-    @Override
-    public void addLast(E e)
-    {
-        addElementLast(e);
-    }
-
-    /**
-     * {@inheritDoc}
-     */
-    @Override
-    public boolean offerFirst(E e)
-    {
-        addElementFirst(e);
-        return true;
-    }
-
-    /**
-     * {@inheritDoc}
-     */
-    @Override
-    public boolean offerLast(E e)
-    {
-        addElementLast(e);
-        return true;
-    }
-
-    /**
-     * {@inheritDoc}
-     */
-    @Override
-    public E removeFirst()
-    {
-        if (isEmpty()) {
-            throw new NoSuchElementException();
-        }
-
-        ListNode<E> node = head;
-        removeNode(node); // changes head
-        return node.getValue();
-    }
-
-    /**
-     * {@inheritDoc}
-     */
-    @Override
-    public E removeLast()
-    {
-        if (isEmpty()) {
-            throw new NoSuchElementException();
-        }
-
-        ListNode<E> node = tail();
-        removeNode(node); // changes tail
-        return node.getValue();
-    }
-
-    /**
-     * {@inheritDoc}
-     */
-    @Override
-    public E pollFirst()
-    {
-        if (isEmpty()) {
-            return null;
-        }
-        ListNode<E> node = head;
-        removeNode(node); // changes head
-        return node.getValue();
-    }
-
-    /**
-     * {@inheritDoc}
-     */
-    @Override
-    public E pollLast()
-    {
-        if (isEmpty()) {
-            return null;
-        }
-        ListNode<E> node = tail();
-        removeNode(node); // changes tail()
-        return node.getValue();
-    }
-
-    /**
-     * {@inheritDoc}
-     */
-    @Override
-    public E getFirst()
-    {
-        return getFirstNode().getValue();
-    }
-
-    /**
-     * {@inheritDoc}
-     */
-    @Override
-    public E getLast()
-    {
-        return getLastNode().getValue();
-    }
-
-    /**
-     * {@inheritDoc}
-     */
-    @Override
-    public E peekFirst()
-    {
-        return isEmpty() ? null : getFirst();
-    }
-
-    /**
-     * {@inheritDoc}
-     */
-    @Override
-    public E peekLast()
-    {
-        return isEmpty() ? null : getLast();
-    }
-
-    /**
-     * {@inheritDoc}
-     */
-    @Override
-    public boolean removeFirstOccurrence(Object o)
-    {
-        ListNode<E> node = nodeOf(o);
-        if (node != null) {
-            removeNode(node);
-            return true;
-        }
-        return false;
-    }
-
-    /**
-     * {@inheritDoc}
-     */
-    @Override
-    public boolean removeLastOccurrence(Object o)
-    {
-        ListNode<E> node = lastNodeOf(o);
-        if (node != null) {
-            removeNode(node);
-            return true;
-        }
-        return false;
-    }
-
-    // Queue methods
-
-    /**
-     * {@inheritDoc}
-     */
-    @Override
-    public boolean offer(E e)
-    {
-        return offerLast(e);
-    }
-
-    /**
-     * {@inheritDoc}
-     */
-    @Override
-    public E remove()
-    {
-        return removeFirst();
-    }
-
-    /**
-     * {@inheritDoc}
-     */
-    @Override
-    public E poll()
-    {
-        return pollFirst();
-    }
-
-    /**
-     * {@inheritDoc}
-     */
-    @Override
-    public E element()
-    {
-        return getFirst();
-    }
-
-    /**
-     * {@inheritDoc}
-     */
-    @Override
-    public E peek()
-    {
-        return peekFirst();
-    }
-
-    // Stack methods
-
-    /**
-     * {@inheritDoc}
-     */
-    @Override
-    public void push(E e)
-    {
-        addFirst(e);
-    }
-
-    /**
-     * {@inheritDoc}
-     */
-    @Override
-    public E pop()
-    {
-        return removeFirst();
-    }
-
-    // special bulk methods
-
-    /**
-     * Inverts the list. For instance, calling this method on the list $(a,b,c,\dots,x,y,z)$ will
-     * result in the list $(z,y,x,\dots,c,b,a)$. This method does only pointer manipulation, meaning
-     * that all the list nodes allocated for the previously added elements are valid after this
-     * method finishes.
-     */
-    public void invert()
-    {
-        if (size < 2) {
-            return;
-        }
-        ListNodeImpl<E> newHead = tail();
-        ListNodeImpl<E> current = head;
-        do {
-            ListNodeImpl<E> next = current.next;
-
-            current.next = current.prev;
-            current.prev = next;
-
-            current = next;
-        } while (current != head);
-        head = newHead;
-        ++modCount;
-    }
-
-    /**
-     * Moves all {@link ListNode ListNodes} of the given {@code sourceList} to this list and inserts
-     * them all before the node previously at the given position. All the {@code nodes} of
-     * {@code movedList} are moved to this list. When this method terminates this list contains all
-     * nodes of {@code movedList} and {@code movedList} is empty.
-     *
-     * @param index index of the first element of {@code list} in this {@code list} after it was
-     *        added
-     * @param movedList the {@code DoublyLinkedList} to move to this one
-     * @throws NullPointerException if {@code movedList} is {@code null}
-     */
-    public void moveFrom(int index, DoublyLinkedList<E> movedList)
-    {
-        linkListIntoThisBefore(index, movedList);
-    }
-
-    /**
-     * Appends the {@code movedList} to the end of this list. All the elements from
-     * {@code movedList} are transferred to this list, i.e. the {@code list} is empty after calling
-     * this method.
-     *
-     * @param movedList the {@code DoublyLinkedList} to append to this one
-     * @throws NullPointerException if {@code movedList} is {@code null}
-     */
-    public void append(DoublyLinkedList<E> movedList)
-    {
-        moveFrom(size, movedList);
-    }
-
-    /**
-     * Prepends the {@code movedList} to the beginning of this list. All the elements from
-     * {@code movedList} are transferred to this list, i.e. the {@code movedList} is empty after
-     * calling this method.
-     *
-     * @param movedList the {@code DoublyLinkedList} to prepend to this one
-     * @throws NullPointerException if {@code movedList} is {@code null}
-     */
-    public void prepend(DoublyLinkedList<E> movedList)
-    {
-        moveFrom(0, movedList);
-    }
-
-    // ----------------------------------------------------------------------------
-    // (List)Iterators
-
-    /**
-     * Returns a {@link NodeIterator} that starts at the first {@link ListNode} of this list that is
-     * equal to the specified {@code firstElement}, iterates in forward direction over the end of
-     * this list until the first node.
-     * <p>
-     * The first call to {@link NodeIterator#nextNode()} returns the first {@code node} that holds a
-     * value such that {@code Objects.equals(node.getValue, firstElement)} returns {@code true}. The
-     * returned {@code NodeIterator} iterates in forward direction returning the respective next
-     * element in subsequent calls to {@code next(Node)}. The returned iterator ignores the actual
-     * bounds of this {@code DoublyLinkedList} and iterates until the node before the first one is
-     * reached. Its {@link NodeIterator#hasNext() hasNext()} returns {@code false} if the next node
-     * would be the first one.
-     * </p>
-     * 
-     * @param firstElement the element equal to the first {@code next()}
-     * @return a circular {@code NodeIterator} iterating forward from {@code firstElement}
-     */
-    public NodeIterator<E> circularIterator(E firstElement)
-    {
-        ListNodeImpl<E> startNode = (ListNodeImpl<E>) nodeOf(firstElement);
-        if (startNode == null) {
-            throw new NoSuchElementException();
-        }
-        return new ListNodeIteratorImpl(0, startNode);
-    }
-
-    /**
-     * Returns a {@link NodeIterator} that starts at the first {@link ListNode} of this list that is
-     * equal to the specified {@code firstElement}, iterates in reverse direction over the end of
-     * this list until the first node.
-     * <p>
-     * The first call to {@link NodeIterator#nextNode()} returns the first {@code node} that holds a
-     * value such that {@code Objects.equals(node.getValue, firstElement)} returns {@code true}. The
-     * returned {@code NodeIterator} iterates in reverse direction returning the respective previous
-     * element in subsequent calls to {@code next(Node)}. The returned iterator ignores the actual
-     * bounds of this {@code DoublyLinkedList} and iterates until the node before the first one is
-     * reached. Its {@link NodeIterator#hasNext() hasNext()} returns {@code false} if the next node
-     * would be the first one.
-     * </p>
-     * 
-     * @param firstElement the element equal to the first {@code next()}
-     * @return a circular {@code NodeIterator} iterating backwards from {@code firstElement}
-     */
-    public NodeIterator<E> reverseCircularIterator(E firstElement)
-    {
-        ListNodeImpl<E> startNode = (ListNodeImpl<E>) nodeOf(firstElement);
-        if (startNode == null) {
-            throw new NoSuchElementException();
-        }
-        return reverseIterator(new ListNodeIteratorImpl(size, startNode.next));
-    }
-
-    /**
-     * {@inheritDoc}
-     */
-    @Override
-    public NodeIterator<E> descendingIterator()
-    {
-        return reverseIterator(listIterator(size));
-    }
-
-    /**
-     * {@inheritDoc}
-     */
-    @Override
-    public NodeIterator<E> iterator()
-    {
-        return listIterator();
-    }
-
-    /**
-     * {@inheritDoc}
-     */
-    @Override
-    public ListNodeIterator<E> listIterator()
-    {
-        return listIterator(0);
-    }
-
-    /**
-     * {@inheritDoc}
-     */
-    @Override
-    public ListNodeIterator<E> listIterator(int index)
-    {
-        return new ListNodeIteratorImpl(index);
-    }
-
-    /**
-     * Returns a {@link ListNodeIterator} over the elements in this list (in proper sequence)
-     * starting with the first {@link ListNode} whose value is equal to the specified
-     * {@code element}.
-     *
-     * @param element the first element to be returned from the list iterator (by a call to the
-     *        {@code next} method)
-     * @return a list iterator over the elements in this list (in proper sequence)
-     * @throws NoSuchElementException if {@code element} is not in the list
-     */
-    public ListNodeIterator<E> listIterator(E element)
-    {
-        Pair<ListNodeImpl<E>, Integer> startPair = searchNode(() -> head, n -> n.next, element);
-        ListNodeImpl<E> startNode = startPair.getFirst();
-        int startIndex = startPair.getSecond();
-        if (startNode == null) {
-            throw new NoSuchElementException();
-        }
-        return new ListNodeIteratorImpl(startIndex, startNode);
-    }
-
-    /**
-     * An extension of the {@link Iterator} interface for {@link DoublyLinkedList DoublyLinkedLists}
-     * exposing their {@link ListNode ListNodes}.
-     *
-     * @param <E> the list element type
-     */
-    public interface NodeIterator<E>
-        extends Iterator<E>
-    {
-        /**
-         * {@inheritDoc}
-         */
-        @Override
-        default E next()
-        {
-            return nextNode().getValue();
-        }
-
-        /**
-         * Returns the next {@link ListNode} in the list and advances the cursor position.
-         *
-         * @return the next {@code ListNode}
-         * @see ListIterator#next()
-         */
-        ListNode<E> nextNode();
-
-    }
-
-    /**
-     * An extension of the {@link ListIterator} interface for {@link DoublyLinkedList
-     * DoublyLinkedLists} exposing their {@link ListNode ListNodes}.
-     *
-     * @param <E> the list element type
-     */
-    public interface ListNodeIterator<E>
-        extends ListIterator<E>, NodeIterator<E>
-    {
-        /**
-         * {@inheritDoc}
-         */
-        @Override
-        default E next()
-        {
-            return nextNode().getValue();
-        }
-
-        /**
-         * {@inheritDoc}
-         */
-        @Override
-        default E previous()
-        {
-            return previousNode().getValue();
-        }
-
-        /**
-         * Returns the previous {@link ListNode} in the list and moves the cursor position
-         * backwards.
-         *
-         * @return the previous {@code ListNode}
-         * @see ListIterator#previous()
-         */
-        ListNode<E> previousNode();
-
-    }
-
-    /**
-     * An implementation of the {@link DoublyLinkedList.ListNodeIterator} interface.
-     */
-    private class ListNodeIteratorImpl
-        implements ListNodeIterator<E>
-    {
-        /** Index in this list of the ListNode returned next. */
-        private int nextIndex;
-        /** ListNode this iterator will return next. Null if this list is empty. */
-        private ListNodeImpl<E> next;
-        /** ListNode this iterator returned last. */
-        private ListNodeImpl<E> last = null;
-
-        /**
-         * The number of modifications the list have had at the moment when this iterator was
-         * created
-         */
-        private int expectedModCount = modCount;
-
-        private ListNodeIteratorImpl(int startIndex)
-        {
-            this.nextIndex = startIndex;
-            if (startIndex == size) {
-                this.next = isEmpty() ? null : head;
-            } else {
-                this.next = getNodeAt(startIndex);
-            }
-        }
-
-        private ListNodeIteratorImpl(int startIndex, ListNodeImpl<E> startNode)
-        {
-            this.nextIndex = startIndex;
-            this.next = startNode;
-        }
-
-        /**
-         * {@inheritDoc}
-         */
-        @Override
-        public boolean hasNext()
-        {
-            return nextIndex < size;
-        }
-
-        /**
-         * {@inheritDoc}
-         */
-        @Override
-        public boolean hasPrevious()
-        {
-            return nextIndex > 0;
-        }
-
-        /**
-         * {@inheritDoc}
-         */
-        @Override
-        public int nextIndex()
-        {
-            return nextIndex;
-        }
-
-        /**
-         * {@inheritDoc}
-         */
-        @Override
-        public int previousIndex()
-        {
-            return nextIndex - 1;
-        }
-
-        /**
-         * {@inheritDoc}
-         */
-        @Override
-        public ListNodeImpl<E> nextNode()
-        {
-            checkForComodification();
-            if (!hasNext()) {
-                throw new NoSuchElementException();
-            }
-
-            last = next;
-            next = next.next;
-            nextIndex++;
-            return last;
-        }
-
-        /**
-         * {@inheritDoc}
-         */
-        @Override
-        public ListNode<E> previousNode()
-        {
-            checkForComodification();
-            if (!hasPrevious()) {
-                throw new NoSuchElementException();
-            }
-
-            last = next = next.prev;
-            nextIndex--;
-            return last;
-        }
-
-        /**
-         * {@inheritDoc}
-         */
-        @Override
-        public void add(E e)
-        {
-            checkForComodification();
-
-            if (nextIndex == size) {
-                addElementLast(e); // sets head to new node of e if was empty
-                if (size == 1) { // was empty
-                    next = head; // jump over head threshold, so cursor is at the end
-                }
-            } else {
-                addElementBeforeNode(next, e);
-            }
-            last = null;
-            nextIndex++;
-            expectedModCount++;
-        }
-
-        /**
-         * {@inheritDoc}
-         */
-        @Override
-        public void set(E e)
-        {
-            if (last == null) {
-                throw new IllegalStateException();
-            }
-            checkForComodification();
-            // replace node returned last with a new node holding e
-
-            ListNode<E> nextNode = last.next;
-            boolean wasLast = last == tail();
-            removeNode(last);
-            if (wasLast) { // or the sole node
-                last = (ListNodeImpl<E>) addElementLast(e);
-            } else {
-                last = (ListNodeImpl<E>) addElementBeforeNode(nextNode, e);
-            }
-            expectedModCount += 2; // because of unlink and add
-        }
-
-        /**
-         * {@inheritDoc}
-         */
-        @Override
-        public void remove()
-        {
-            if (last == null) {
-                throw new IllegalStateException();
-            }
-            checkForComodification();
-
-            ListNodeImpl<E> lastsNext = last.next;
-            removeNode(last);
-            if (next == last) { // previousNode() called before
-                // removed element after cursor (which would have been next)
-                next = lastsNext;
-            } else { // nextNode() called before
-                // removed element before cursor (next is unaffected but the index decreases)
-                nextIndex--;
-            }
-            last = null;
-            expectedModCount++;
-        }
-
-        /**
-         * Verifies that the list structure hasn't been changed since the iteration started
-         */
-        private void checkForComodification()
-        {
-            if (expectedModCount != modCount) {
-                throw new ConcurrentModificationException();
-            }
-        }
-    }
-
-    /**
-     * Returns a {@link NodeIterator} that iterates in reverse order, assuming the cursor of the
-     * specified {@link ListNodeIterator} is behind the tail of the list.
-     */
-    private static <E> NodeIterator<E> reverseIterator(ListNodeIterator<E> listIterator)
-    {
-        return new NodeIterator<E>()
-        {
-            /**
-             * {@inheritDoc}
-             */
-            @Override
-            public boolean hasNext()
-            {
-                return listIterator.hasPrevious();
-            }
-
-            /**
-             * {@inheritDoc}
-             */
-            @Override
-            public ListNode<E> nextNode()
-            {
-                return listIterator.previousNode();
-            }
-
-            /**
-             * {@inheritDoc}
-             */
-            @Override
-            public void remove()
-            {
-                listIterator.remove();
-            }
-        };
-    }
-
-    /**
-     * Container for the elements stored in a {@link DoublyLinkedList}.
-     * <p>
-     * A {@link ListNode} is either contained exactly once in exactly one {@code DoublyLinkedList}
-     * or contained in no {@code DoublyLinkedList}.
-     * </p>
-     * 
-     * @param <V> the type of the element stored in this node
-     */
-    public interface ListNode<V>
-    {
-        /**
-         * Returns the immutable value this {@code ListNode} contains.
-         *
-         * @return the value this list node contains
-         */
-        V getValue();
-
-        /**
-         * Returns the next node in the list structure with respect to this node
-         *
-         * @return the next node in the list structure with respect to this node
-         */
-        ListNode<V> getNext();
-
-        /**
-         * Returns the previous node in the list structure with respect to this node
-         *
-         * @return the previous node in the list structure with respect to this node
-         */
-        ListNode<V> getPrev();
-    }
-
-    /**
-     * The default {@link ListNode} implementation that enables checks and enforcement of a single
-     * container list policy.
-     */
-    private static class ListNodeImpl<V>
-        implements ListNode<V>
-    {
-        private final V value;
-        private DoublyLinkedList<V> list = null;
-        private ListNodeImpl<V> next = null;
-        private ListNodeImpl<V> prev = null;
-
-        /**
-         * Creates new list node
-         *
-         * @param value the value this list node stores
-         */
-        ListNodeImpl(V value)
-        {
-            this.value = value;
-        }
-
-        /**
-         * {@inheritDoc}
-         */
-        @Override
-        public String toString()
-        {
-            if (list == null) {
-                return " - " + value + " - "; // not in a list
-            } else {
-                return prev.value + " -> " + value + " -> " + next.value;
-            }
-        }
-
-        /**
-         * {@inheritDoc}
-         */
-        @Override
-        public V getValue()
-        {
-            return value;
-        }
-
-        /**
-         * {@inheritDoc}
-         */
-        @Override
-        public ListNodeImpl<V> getNext()
-        {
-            return next;
-        }
-
-        /**
-         * {@inheritDoc}
-         */
-        @Override
-        public ListNodeImpl<V> getPrev()
-        {
-            return prev;
-        }
-    }
-}
-=======
-/*
- * (C) Copyright 2018-2023, by Timofey Chudakov and Contributors.
- *
- * JGraphT : a free Java graph-theory library
- *
- * See the CONTRIBUTORS.md file distributed with this work for additional
- * information regarding copyright ownership.
- *
- * This program and the accompanying materials are made available under the
- * terms of the Eclipse Public License 2.0 which is available at
- * http://www.eclipse.org/legal/epl-2.0, or the
- * GNU Lesser General Public License v2.1 or later
- * which is available at
- * http://www.gnu.org/licenses/old-licenses/lgpl-2.1-standalone.html.
- *
- * SPDX-License-Identifier: EPL-2.0 OR LGPL-2.1-or-later
- */
-package org.jgrapht.util;
-
-import org.jgrapht.alg.util.*;
-
-import java.util.*;
-import java.util.function.*;
-
-/**
- * {@code DoublyLinkedList} implements a doubly linked {@link List} data structure, that exposes its
- * {@link ListNode ListNodes} where the data is stored in.
- * <p>
- * An element holding {@code ListNode} can be removed or added to a {@code DoublyLinkedList} in
- * constant time O(1). Other methods that operate on {@code ListNodes} directly also have constant
- * runtime. This is also the case for methods that operate on the first(head) and last(tail) node or
- * element. Random access methods have a runtime O(n) that is linearly dependent on the size of the
- * {@code DoublyLinkedList}.
- * </p>
- * <p>
- * A {@code DoublyLinkedList} supports {@code null} elements but does not support
- * {@code null ListNodes}. This class is not thread safe and needs to be synchronized externally if
- * modified by concurrent threads.
- * </p>
- * <p>
- * The iterators over this list have a <i>fail-fast</i> behavior meaning that they throw a
- * {@link ConcurrentModificationException} after they detect a structural modification of the list,
- * that they're not responsible for.
- * </p>
- * <p>
- * This class is similar to {@link LinkedList}. The general difference is that the {@code ListNodes}
- * of this {@code List} are accessible and can be removed or added directly. To ensure the integrity
- * of the {@code List} nodes of this List have a reference to the List they belong to. This
- * increases the memory occupied by this list implementation compared to {@code LinkedList} for the
- * same elements. Instances of {@code LinkedList.Node} have three references each (the element, next
- * and previous), instances of {@code DoublyLinkedList.ListNode} have four (the element, next,
- * previous and the list).
- * </p>
- *
- * @param <E> the list element type
- * @author Timofey Chudakov
- * @author Hannes Wellmann
- */
-public class DoublyLinkedList<E>
-    extends AbstractSequentialList<E>
-{
-    /** The first element of the list, {@code null} if this list is empty. */
-    private ListNodeImpl<E> head = null;
-    private int size;
-
-    private ListNodeImpl<E> tail()
-    {
-        return head.prev;
-    }
-
-    /**
-     * {@inheritDoc}
-     */
-    @Override
-    public boolean isEmpty()
-    {
-        return head == null;
-    }
-
-    /**
-     * {@inheritDoc}
-     */
-    @Override
-    public int size()
-    {
-        return size;
-    }
-
-    /**
-     * {@inheritDoc}
-     */
-    @Override
-    public void clear()
-    {
-        if (!isEmpty()) {
-            ListNodeImpl<E> node = head;
-            do {
-                ListNodeImpl<E> next = node.next;
-                boolean removed = removeListNode(node); // clears all links of removed node
-                assert removed;
-                node = next;
-            } while (node != head);
-
-            head = null;
-            assert size == 0;
-        }
-    }
-
-    // internal modification methods
-
-    /**
-     * Adds the given {@link ListNode} to this {@code List}.
-     * <p>
-     * Sets the {@code list} reference of {@code node} to this list, increases this lists
-     * {@code size} and {@code modcount} by one.
-     * </p>
-     * 
-     * @param node the node to add to this list
-     * @throws IllegalArgumentException if {@code node} is already contained in this or another
-     *         {@code DoublyLinkedList}
-     */
-    private void addListNode(ListNodeImpl<E> node)
-    { // call this before any modification of this list is done
-        if (node.list != null) {
-            String list = (node.list == this) ? "this" : "other";
-            throw new IllegalArgumentException(
-                "Node <" + node + "> already contained in " + list + " list");
-        }
-        node.list = this;
-        size++;
-        modCount++;
-    }
-
-    /**
-     * Atomically moves all {@link ListNode ListNodes} from {@code list} to this list as if each
-     * node was removed with {@link #removeListNode(ListNodeImpl)} from {@code list} and
-     * subsequently added to this list by {@link #addListNode(ListNodeImpl)}.
-     */
-    private void moveAllListNodes(DoublyLinkedList<E> list)
-    { // call this before any modification of this list is done
-
-        for (ListNodeIteratorImpl it = list.new ListNodeIteratorImpl(0); it.hasNext();) {
-            ListNodeImpl<E> node = it.nextNode();
-            assert node.list == list;
-            node.list = this;
-        }
-        size += list.size;
-        list.size = 0;
-        modCount++;
-        list.modCount++;
-    }
-
-    /**
-     * Removes the given {@link ListNode} from this {@code List}, if it is contained in this
-     * {@code List}.
-     * <p>
-     * If {@code node} is contained in this list, sets the {@code list}, {@code next} and
-     * {@code prev} reference of {@code node} to {@code null} decreases this list's {@code size} and
-     * increases the {@code modcount} by one.
-     * </p>
-     * 
-     * @param node the node to remove from this list
-     * @return true if {@code node} was removed from this list, else false
-     */
-    private boolean removeListNode(ListNodeImpl<E> node)
-    { // call this before any modification of this list is done
-        if (node.list == this) {
-
-            node.list = null;
-            node.next = null;
-            node.prev = null;
-
-            size--;
-            modCount++;
-            return true;
-        }
-        return false;
-    }
-
-    /**
-     * Establishes the links between the given {@link ListNodeImpl nodes} in such a way that the
-     * {@code predecessor} is linked before the {@code successor}.
-     * 
-     * @param predecessor the first node linked before the other
-     * @param successor the second node linked after the other
-     */
-    private void link(ListNodeImpl<E> predecessor, ListNodeImpl<E> successor)
-    {
-        predecessor.next = successor;
-        successor.prev = predecessor;
-    }
-
-    /** Insert non null {@code node} before non null {@code successor} into the list. */
-    private void linkBefore(ListNodeImpl<E> node, ListNodeImpl<E> successor)
-    {
-        addListNode(node);
-        link(successor.prev, node);
-        link(node, successor);
-    }
-
-    /** Insert non null {@code node} as last node into the list. */
-    private void linkLast(ListNodeImpl<E> node)
-    {
-        if (isEmpty()) { // node will be the first and only one
-            addListNode(node);
-            link(node, node); // self link
-            head = node;
-        } else {
-            linkBefore(node, head);
-        }
-    }
-
-    /** Insert non null {@code list} before node at {@code index} into the list. */
-    private void linkListIntoThisBefore(int index, DoublyLinkedList<E> list)
-    {
-        int previousSize = size;
-        moveAllListNodes(list);
-
-        // link list's node into this list
-        if (previousSize == 0) {
-            head = list.head; // head and tail already linked together
-        } else {
-            ListNodeImpl<E> refNode = (index == previousSize) ? head : getNodeAt(index);
-
-            ListNodeImpl<E> listTail = list.tail();
-            link(refNode.prev, list.head); // changes list.tail()
-            link(listTail, refNode);
-
-            if (index == 0) {
-                head = list.head;
-            }
-        }
-        // clear list but do not call list.clear(), since their nodes are still used
-        list.head = null;
-    }
-
-    /** Remove the non null {@code node} from the list. */
-    private boolean unlink(ListNodeImpl<E> node)
-    {
-        ListNodeImpl<E> prev = node.prev;
-        ListNodeImpl<E> next = node.next;
-        if (removeListNode(node)) { // clears prev and next of node
-            if (size == 0) {
-                head = null;
-            } else {
-                // list is circular, don't have to worry about null values
-                link(prev, next);
-
-                if (head == node) {
-                    head = next;
-                }
-            }
-            return true;
-        }
-        return false;
-    }
-
-    // ----------------------------------------------------------------------------
-    // public modification and access methods
-
-    // ListNode methods:
-    // Base methods to access, add and remove nodes to/from this list.
-    // Used by all public methods if possible
-
-    /**
-     * Inserts the specified {@link ListNode node} at the specified position in this list.
-     * <p>
-     * This method has a linear runtime complexity O(n) that depends linearly on the distance of the
-     * index to the nearest end. Adding {@code node} as first or last takes only constant time O(1).
-     * </p>
-     * 
-     * @param index index at which the specified {@code node} is to be inserted
-     * @param node the node to add
-     * @throws IndexOutOfBoundsException if the index is out of range
-     *         ({@code index < 0 || index > size()})
-     * @throws IllegalArgumentException if {@code node} is already part of this or another
-     *         {@code DoublyLinkedList}
-     * @throws NullPointerException if {@code node} is {@code null}
-     */
-    public void addNode(int index, ListNode<E> node)
-    {
-        ListNodeImpl<E> nodeImpl = (ListNodeImpl<E>) node;
-        if (index == size) { // also true if this is empty
-            linkLast(nodeImpl);
-        } else {
-            ListNodeImpl<E> successor = index == 0 ? head : getNodeAt(index);
-            linkBefore(nodeImpl, successor);
-            if (head == successor) {
-                head = nodeImpl;
-            }
-        }
-    }
-
-    /**
-     * Inserts the specified {@link ListNode node} at the front of this list.
-     * <p>
-     * This method has constant runtime complexity O(1).
-     * </p>
-     * 
-     * @param node the node to add
-     * @throws IllegalArgumentException if {@code node} is already part of this or another
-     *         {@code DoublyLinkedList}
-     * @throws NullPointerException if {@code node} is {@code null}
-     */
-    public void addNodeFirst(ListNode<E> node)
-    {
-        addNode(0, node);
-    }
-
-    /**
-     * Inserts the specified {@link ListNode node} at the end of this list.
-     * <p>
-     * This method has constant runtime complexity O(1).
-     * </p>
-     * 
-     * @param node the node to add
-     * @throws IllegalArgumentException if {@code node} is already part of this or another
-     *         {@code DoublyLinkedList}
-     * @throws NullPointerException if {@code node} is {@code null}
-     */
-    public void addNodeLast(ListNode<E> node)
-    {
-        addNode(size, node);
-    }
-
-    /**
-     * Inserts the specified {@link ListNode node} before the specified {@code successor} in this
-     * list.
-     * <p>
-     * This method has constant runtime complexity O(1).
-     * </p>
-     * 
-     * @param node the node to add
-     * @param successor {@code ListNode} before which the {@code node} is inserted
-     * @throws IllegalArgumentException if {@code node} is already contained in this or another
-     *         {@code DoublyLinkedList} or {@code successor} is not contained in this list
-     * @throws NullPointerException if {@code successor} or {@code node} is {@code null}
-     */
-    public void addNodeBefore(ListNode<E> node, ListNode<E> successor)
-    {
-        ListNodeImpl<E> successorImpl = (ListNodeImpl<E>) successor;
-        ListNodeImpl<E> nodeImpl = (ListNodeImpl<E>) node;
-
-        if (successorImpl.list != this) {
-            throw new IllegalArgumentException("Node <" + successorImpl + "> not in this list");
-        }
-        linkBefore(nodeImpl, successorImpl);
-        if (head == successorImpl) {
-            head = nodeImpl;
-        }
-    }
-
-    /**
-     * Returns the first {@link ListNode node} of this list.
-     * <p>
-     * This method has constant runtime complexity O(1).
-     * </p>
-     * 
-     * @return the first {@code ListNode} of this list
-     * @throws NoSuchElementException if this list is empty
-     */
-    public ListNode<E> getFirstNode()
-    {
-        if (isEmpty()) {
-            throw new NoSuchElementException();
-        }
-        return head;
-    }
-
-    /**
-     * Returns the last {@link ListNode node} of this list.
-     * <p>
-     * This method has constant runtime complexity O(1).
-     * </p>
-     * 
-     * @return the last {@code ListNode} of this list
-     * @throws NoSuchElementException if this list is empty
-     */
-    public ListNode<E> getLastNode()
-    {
-        if (isEmpty()) {
-            throw new NoSuchElementException();
-        }
-        return tail();
-    }
-
-    /**
-     * Returns the {@link ListNode node} at the specified position in this list.
-     * <p>
-     * This method has linear runtime complexity O(n).
-     * </p>
-     * 
-     * @param index index of the {@code ListNode} to return
-     * @return the {@code ListNode} at the specified position in this list
-     * @throws IndexOutOfBoundsException if the index is out of range
-     *         ({@code index < 0 || index >= size()})
-     */
-    public ListNode<E> getNode(int index)
-    {
-        return getNodeAt(index);
-    }
-
-    /**
-     * Returns the {@link ListNodeImpl node} at the specified position in this list.
-     * 
-     * @param index index of the {@code ListNodeImpl} to return
-     * @return the {@code ListNode} at the specified position in this list
-     * @throws IndexOutOfBoundsException if the index is out of range
-     *         ({@code index < 0 || index >= size()})
-     */
-    private ListNodeImpl<E> getNodeAt(int index)
-    {
-        if (index < 0 || size <= index) {
-            throw new IndexOutOfBoundsException("Index: " + index);
-        }
-        ListNodeImpl<E> node;
-        if (index < size / 2) {
-            node = head;
-            for (int i = 0; i < index; i++) {
-                node = node.next;
-            }
-        } else {
-            node = tail();
-            for (int i = size - 1; index < i; i--) {
-                node = node.prev;
-            }
-        }
-        return node;
-    }
-
-    /**
-     * Returns the index of the specified {@link ListNode node} in this list, or -1 if this list
-     * does not contain the {@code node}.
-     * <p>
-     * More formally, returns the index {@code i} such that {@code node == getNode(i)}, or -1 if
-     * there is no such index. Because a {@code ListNode} is contained in at most one list exactly
-     * once, the returned index (if not -1) is the only occurrence of that {@code node}.
-     * </p>
-     * <p>
-     * This method has linear runtime complexity O(n) to find {@code node} but returns in constant
-     * time O(1) if {@code node} is not {@link #containsNode(ListNode) contained} in this list.
-     * </p>
-     * 
-     * @param node the node to search for
-     * @return the index of the specified {@code node} in this list, or -1 if this list does not
-     *         contain {@code node}
-     * @throws NullPointerException if {@code node} is {@code null}
-     */
-    public int indexOfNode(ListNode<E> node)
-    {
-        if (!containsNode(node)) {
-            return -1;
-        }
-        ListNodeImpl<E> current = head;
-        for (int i = 0; i < size; i++) {
-            if (current == node) {
-                return i;
-            }
-            current = current.next;
-        }
-        // should never happen:
-        throw new IllegalStateException("Node contained in list not found: " + node);
-    }
-
-    /**
-     * Returns true if this {@code DoublyLinkedList} contains the specified {@link ListNode}.
-     * <p>
-     * This method has constant runtime complexity O(1).
-     * </p>
-     * 
-     * @param node the node whose presence in this {@code DoublyLinkedList} is to be tested
-     * @return true if this {@code DoublyLinkedList} contains the {@link ListNode}
-     * @throws NullPointerException if {@code node} is {@code null}
-     */
-    public boolean containsNode(ListNode<E> node)
-    {
-        return ((ListNodeImpl<E>) node).list == this;
-    }
-
-    /**
-     * Removes the {@link ListNode node} from this list. Returns true if {@code node} was in this
-     * list and is now removed. If {@code node} is not contained in this list, the list is left
-     * unchanged.
-     * <p>
-     * This method has constant runtime complexity O(1).
-     * </p>
-     *
-     * @param node the node to remove from this list
-     * @return true if node was removed from this list
-     * @throws NullPointerException if {@code node} is {@code null}
-     */
-    public boolean removeNode(ListNode<E> node)
-    {
-        return unlink((ListNodeImpl<E>) node);
-    }
-
-    /**
-     * Returns the first {@link ListNode node} holding the specified {@code element} in this list.
-     * More formally, returns the first {@code ListNode} such that
-     * {@code Objects.equals(element, node.getValue())}, or {@code null} if there is no such node.
-     * <p>
-     * This method has linear runtime complexity O(n).
-     * </p>
-     * 
-     * @param element the element whose {@code ListNode} is to return
-     * @return the first {@code ListNode} holding the {@code element} or null if no node was found
-     */
-    public ListNode<E> nodeOf(Object element)
-    {
-        return searchNode(() -> head, n -> n.next, element).getFirst();
-    }
-
-    /**
-     * Returns the last {@link ListNode node} holding the specified {@code element} in this list.
-     * More formally, returns the last {@code ListNode} such that
-     * {@code Objects.equals(element, node.getValue())}, or {@code null} if there is no such node.
-     * <p>
-     * This method has linear runtime complexity O(n).
-     * </p>
-     * 
-     * @param element the element whose {@code ListNode} is to return
-     * @return the last {@code ListNode} holding the {@code element} or null if no node was found
-     */
-    public ListNode<E> lastNodeOf(Object element)
-    {
-        return searchNode(this::tail, n -> n.prev, element).getFirst();
-    }
-
-    /**
-     * Returns a {@link Pair} of the first encountered {@link ListNode} in this list, whose
-     * {@code value} is equal to the given {@code element}, and its index. Or if this list does not
-     * contain such node a Pair of {@code null} and {@code -1};
-     * <p>
-     * The search starts at the node supplied by {@code first} and advances in the direction induced
-     * by the specified {@code next} operator.
-     * </p>
-     * 
-     * @param first supplier of the first node to check if this list is not empty
-     * @param next {@code Function} to get from the current node the next node to check
-     * @param element the element for that the first node with equal value is searched.
-     * @return a {@link Pair} of the first encountered {@code ListNode} holding a {@code value}
-     *         equal to {@code element} and its index, or if no such node was found a
-     *         {@code Pair.of(null, -1)}
-     */
-    private Pair<ListNodeImpl<E>, Integer> searchNode(
-        Supplier<ListNodeImpl<E>> first, UnaryOperator<ListNodeImpl<E>> next, Object element)
-    {
-        if (!isEmpty()) {
-            int index = 0;
-            ListNodeImpl<E> firstNode = first.get();
-            ListNodeImpl<E> node = firstNode;
-            do {
-                if (Objects.equals(node.value, element)) {
-                    return Pair.of(node, index);
-                }
-                index++;
-                node = next.apply(node);
-            } while (node != firstNode);
-        }
-        return Pair.of(null, -1);
-    }
-
-    /**
-     * Inserts the specified element at the front of this list. Returns the {@link ListNode}
-     * allocated to store the {@code value}. The returned {@code ListNode} is the new head of the
-     * list.
-     * <p>
-     * This method is equivalent to {@link #addFirst(Object)} but returns the allocated
-     * {@code ListNode}.
-     * </p>
-     * 
-     * @param element the element to add
-     * @return the {@code ListNode} allocated to store the {@code value}
-     */
-    public ListNode<E> addElementFirst(E element)
-    {
-        ListNode<E> node = new ListNodeImpl<>(element);
-        addNode(0, node);
-        return node;
-    }
-
-    /**
-     * Inserts the specified element at the end of this list. Returns the {@link ListNode} allocated
-     * to store the {@code value}. The returned {@code ListNode} is the new tail of the list.
-     * <p>
-     * This method is equivalent to {@link #addLast(Object)} but returns the allocated
-     * {@code ListNode}.
-     * </p>
-     * 
-     * @param element the element to add
-     * @return the {@code ListNode} allocated to store the {@code value}
-     */
-    public ListNode<E> addElementLast(E element)
-    {
-        ListNode<E> node = new ListNodeImpl<>(element);
-        addNode(size, node);
-        return node;
-    }
-
-    /**
-     * Inserts the specified element before the specified {@link ListNode successor} in this list.
-     * Returns the {@code ListNode} allocated to store the {@code value}.
-     *
-     * @param successor {@code ListNode} before which the node holding {@code value} is inserted
-     * @param element the element to add
-     * @return the {@code ListNode} allocated to store the {@code value}
-     * @throws IllegalArgumentException if {@code successor} is not contained in this list
-     * @throws NullPointerException if {@code successor} is {@code null}
-     */
-    public ListNode<E> addElementBeforeNode(ListNode<E> successor, E element)
-    {
-        ListNode<E> node = new ListNodeImpl<>(element);
-        addNodeBefore(node, successor);
-        return node;
-    }
-
-    // List methods (shortcut for most commonly used methods to avoid iterator creation)
-
-    /**
-     * {@inheritDoc}
-     */
-    @Override
-    public void add(int index, E element)
-    {
-        if (index == size) { // also true if this is empty
-            addElementLast(element);
-        } else {
-            addElementBeforeNode(getNode(index), element);
-        }
-    }
-
-    /**
-     * {@inheritDoc}
-     */
-    @Override
-    public E get(int index)
-    {
-        return getNodeAt(index).value;
-    }
-
-    /**
-     * {@inheritDoc}
-     */
-    @Override
-    public E remove(int index)
-    {
-        ListNode<E> node = getNode(index);
-        removeNode(node);
-        return node.getValue();
-    }
-
-    // Deque methods
-
-    public void addFirst(E e)
-    {
-        addElementFirst(e);
-    }
-
-    public void addLast(E e)
-    {
-        addElementLast(e);
-    }
-
-    public boolean offerFirst(E e)
-    {
-        addElementFirst(e);
-        return true;
-    }
-
-    public boolean offerLast(E e)
-    {
-        addElementLast(e);
-        return true;
-    }
-
-    public E removeFirst()
-    {
-        if (isEmpty()) {
-            throw new NoSuchElementException();
-        }
-
-        ListNode<E> node = head;
-        removeNode(node); // changes head
-        return node.getValue();
-    }
-
-    public E removeLast()
-    {
-        if (isEmpty()) {
-            throw new NoSuchElementException();
-        }
-
-        ListNode<E> node = tail();
-        removeNode(node); // changes tail
-        return node.getValue();
-    }
-
-    public E pollFirst()
-    {
-        if (isEmpty()) {
-            return null;
-        }
-        ListNode<E> node = head;
-        removeNode(node); // changes head
-        return node.getValue();
-    }
-
-    public E pollLast()
-    {
-        if (isEmpty()) {
-            return null;
-        }
-        ListNode<E> node = tail();
-        removeNode(node); // changes tail()
-        return node.getValue();
-    }
-
-    public E getFirst()
-    {
-        return getFirstNode().getValue();
-    }
-
-    public E getLast()
-    {
-        return getLastNode().getValue();
-    }
-
-    public E peekFirst()
-    {
-        return isEmpty() ? null : getFirst();
-    }
-
-    public E peekLast()
-    {
-        return isEmpty() ? null : getLast();
-    }
-
-    public boolean removeFirstOccurrence(Object o)
-    {
-        ListNode<E> node = nodeOf(o);
-        if (node != null) {
-            removeNode(node);
-            return true;
-        }
-        return false;
-    }
-
-    public boolean removeLastOccurrence(Object o)
-    {
-        ListNode<E> node = lastNodeOf(o);
-        if (node != null) {
-            removeNode(node);
-            return true;
-        }
-        return false;
-    }
-
-    // Queue methods
-
-    public boolean offer(E e)
-    {
-        return offerLast(e);
-    }
-
-    public E remove()
-    {
-        return removeFirst();
-    }
-
-    public E poll()
-    {
-        return pollFirst();
-    }
-
-    public E element()
-    {
-        return getFirst();
-    }
-
-    public E peek()
-    {
-        return peekFirst();
-    }
-
-    // Stack methods
-
-    public void push(E e)
-    {
-        addFirst(e);
-    }
-
-    public E pop()
-    {
-        return removeFirst();
-    }
-
-    // special bulk methods
-
-    /**
-     * Inverts the list. For instance, calling this method on the list $(a,b,c,\dots,x,y,z)$ will
-     * result in the list $(z,y,x,\dots,c,b,a)$. This method does only pointer manipulation, meaning
-     * that all the list nodes allocated for the previously added elements are valid after this
-     * method finishes.
-     */
-    public void invert()
-    {
-        if (size < 2) {
-            return;
-        }
-        ListNodeImpl<E> newHead = tail();
-        ListNodeImpl<E> current = head;
-        do {
-            ListNodeImpl<E> next = current.next;
-
-            current.next = current.prev;
-            current.prev = next;
-
-            current = next;
-        } while (current != head);
-        head = newHead;
-        ++modCount;
-    }
-
-    /**
-     * Moves all {@link ListNode ListNodes} of the given {@code sourceList} to this list and inserts
-     * them all before the node previously at the given position. All the {@code nodes} of
-     * {@code movedList} are moved to this list. When this method terminates this list contains all
-     * nodes of {@code movedList} and {@code movedList} is empty.
-     *
-     * @param index index of the first element of {@code list} in this {@code list} after it was
-     *        added
-     * @param movedList the {@code DoublyLinkedList} to move to this one
-     * @throws NullPointerException if {@code movedList} is {@code null}
-     */
-    public void moveFrom(int index, DoublyLinkedList<E> movedList)
-    {
-        linkListIntoThisBefore(index, movedList);
-    }
-
-    /**
-     * Appends the {@code movedList} to the end of this list. All the elements from
-     * {@code movedList} are transferred to this list, i.e. the {@code list} is empty after calling
-     * this method.
-     *
-     * @param movedList the {@code DoublyLinkedList} to append to this one
-     * @throws NullPointerException if {@code movedList} is {@code null}
-     */
-    public void append(DoublyLinkedList<E> movedList)
-    {
-        moveFrom(size, movedList);
-    }
-
-    /**
-     * Prepends the {@code movedList} to the beginning of this list. All the elements from
-     * {@code movedList} are transferred to this list, i.e. the {@code movedList} is empty after
-     * calling this method.
-     *
-     * @param movedList the {@code DoublyLinkedList} to prepend to this one
-     * @throws NullPointerException if {@code movedList} is {@code null}
-     */
-    public void prepend(DoublyLinkedList<E> movedList)
-    {
-        moveFrom(0, movedList);
-    }
-
-    // ----------------------------------------------------------------------------
-    // (List)Iterators
-
-    /**
-     * Returns a {@link NodeIterator} that starts at the first {@link ListNode} of this list that is
-     * equal to the specified {@code firstElement}, iterates in forward direction over the end of
-     * this list until the first node.
-     * <p>
-     * The first call to {@link NodeIterator#nextNode()} returns the first {@code node} that holds a
-     * value such that {@code Objects.equals(node.getValue, firstElement)} returns {@code true}. The
-     * returned {@code NodeIterator} iterates in forward direction returning the respective next
-     * element in subsequent calls to {@code next(Node)}. The returned iterator ignores the actual
-     * bounds of this {@code DoublyLinkedList} and iterates until the node before the first one is
-     * reached. Its {@link NodeIterator#hasNext() hasNext()} returns {@code false} if the next node
-     * would be the first one.
-     * </p>
-     * 
-     * @param firstElement the element equal to the first {@code next()}
-     * @return a circular {@code NodeIterator} iterating forward from {@code firstElement}
-     */
-    public NodeIterator<E> circularIterator(E firstElement)
-    {
-        ListNodeImpl<E> startNode = (ListNodeImpl<E>) nodeOf(firstElement);
-        if (startNode == null) {
-            throw new NoSuchElementException();
-        }
-        return new ListNodeIteratorImpl(0, startNode);
-    }
-
-    /**
-     * Returns a {@link NodeIterator} that starts at the first {@link ListNode} of this list that is
-     * equal to the specified {@code firstElement}, iterates in reverse direction over the end of
-     * this list until the first node.
-     * <p>
-     * The first call to {@link NodeIterator#nextNode()} returns the first {@code node} that holds a
-     * value such that {@code Objects.equals(node.getValue, firstElement)} returns {@code true}. The
-     * returned {@code NodeIterator} iterates in reverse direction returning the respective previous
-     * element in subsequent calls to {@code next(Node)}. The returned iterator ignores the actual
-     * bounds of this {@code DoublyLinkedList} and iterates until the node before the first one is
-     * reached. Its {@link NodeIterator#hasNext() hasNext()} returns {@code false} if the next node
-     * would be the first one.
-     * </p>
-     * 
-     * @param firstElement the element equal to the first {@code next()}
-     * @return a circular {@code NodeIterator} iterating backwards from {@code firstElement}
-     */
-    public NodeIterator<E> reverseCircularIterator(E firstElement)
-    {
-        ListNodeImpl<E> startNode = (ListNodeImpl<E>) nodeOf(firstElement);
-        if (startNode == null) {
-            throw new NoSuchElementException();
-        }
-        return reverseIterator(new ListNodeIteratorImpl(size, startNode.next));
-    }
-
-    public NodeIterator<E> descendingIterator()
-    {
-        return reverseIterator(listIterator(size));
-    }
-
-    /**
-     * {@inheritDoc}
-     */
-    @Override
-    public NodeIterator<E> iterator()
-    {
-        return listIterator();
-    }
-
-    /**
-     * {@inheritDoc}
-     */
-    @Override
-    public ListNodeIterator<E> listIterator()
-    {
-        return listIterator(0);
-    }
-
-    /**
-     * {@inheritDoc}
-     */
-    @Override
-    public ListNodeIterator<E> listIterator(int index)
-    {
-        return new ListNodeIteratorImpl(index);
-    }
-
-    /**
-     * Returns a {@link ListNodeIterator} over the elements in this list (in proper sequence)
-     * starting with the first {@link ListNode} whose value is equal to the specified
-     * {@code element}.
-     *
-     * @param element the first element to be returned from the list iterator (by a call to the
-     *        {@code next} method)
-     * @return a list iterator over the elements in this list (in proper sequence)
-     * @throws NoSuchElementException if {@code element} is not in the list
-     */
-    public ListNodeIterator<E> listIterator(E element)
-    {
-        Pair<ListNodeImpl<E>, Integer> startPair = searchNode(() -> head, n -> n.next, element);
-        ListNodeImpl<E> startNode = startPair.getFirst();
-        int startIndex = startPair.getSecond();
-        if (startNode == null) {
-            throw new NoSuchElementException();
-        }
-        return new ListNodeIteratorImpl(startIndex, startNode);
-    }
-
-    /**
-     * An extension of the {@link Iterator} interface for {@link DoublyLinkedList DoublyLinkedLists}
-     * exposing their {@link ListNode ListNodes}.
-     *
-     * @param <E> the list element type
-     */
-    public interface NodeIterator<E>
-        extends Iterator<E>
-    {
-        /**
-         * {@inheritDoc}
-         */
-        @Override
-        default E next()
-        {
-            return nextNode().getValue();
-        }
-
-        /**
-         * Returns the next {@link ListNode} in the list and advances the cursor position.
-         *
-         * @return the next {@code ListNode}
-         * @see ListIterator#next()
-         */
-        ListNode<E> nextNode();
-
-    }
-
-    /**
-     * An extension of the {@link ListIterator} interface for {@link DoublyLinkedList
-     * DoublyLinkedLists} exposing their {@link ListNode ListNodes}.
-     *
-     * @param <E> the list element type
-     */
-    public interface ListNodeIterator<E>
-        extends ListIterator<E>, NodeIterator<E>
-    {
-        /**
-         * {@inheritDoc}
-         */
-        @Override
-        default E next()
-        {
-            return nextNode().getValue();
-        }
-
-        /**
-         * {@inheritDoc}
-         */
-        @Override
-        default E previous()
-        {
-            return previousNode().getValue();
-        }
-
-        /**
-         * Returns the previous {@link ListNode} in the list and moves the cursor position
-         * backwards.
-         *
-         * @return the previous {@code ListNode}
-         * @see ListIterator#previous()
-         */
-        ListNode<E> previousNode();
-
-    }
-
-    /**
-     * An implementation of the {@link DoublyLinkedList.ListNodeIterator} interface.
-     */
-    private class ListNodeIteratorImpl
-        implements ListNodeIterator<E>
-    {
-        /** Index in this list of the ListNode returned next. */
-        private int nextIndex;
-        /** ListNode this iterator will return next. Null if this list is empty. */
-        private ListNodeImpl<E> next;
-        /** ListNode this iterator returned last. */
-        private ListNodeImpl<E> last = null;
-
-        /**
-         * The number of modifications the list have had at the moment when this iterator was
-         * created
-         */
-        private int expectedModCount = modCount;
-
-        private ListNodeIteratorImpl(int startIndex)
-        {
-            this.nextIndex = startIndex;
-            if (startIndex == size) {
-                this.next = isEmpty() ? null : head;
-            } else {
-                this.next = getNodeAt(startIndex);
-            }
-        }
-
-        private ListNodeIteratorImpl(int startIndex, ListNodeImpl<E> startNode)
-        {
-            this.nextIndex = startIndex;
-            this.next = startNode;
-        }
-
-        /**
-         * {@inheritDoc}
-         */
-        @Override
-        public boolean hasNext()
-        {
-            return nextIndex < size;
-        }
-
-        /**
-         * {@inheritDoc}
-         */
-        @Override
-        public boolean hasPrevious()
-        {
-            return nextIndex > 0;
-        }
-
-        /**
-         * {@inheritDoc}
-         */
-        @Override
-        public int nextIndex()
-        {
-            return nextIndex;
-        }
-
-        /**
-         * {@inheritDoc}
-         */
-        @Override
-        public int previousIndex()
-        {
-            return nextIndex - 1;
-        }
-
-        /**
-         * {@inheritDoc}
-         */
-        @Override
-        public ListNodeImpl<E> nextNode()
-        {
-            checkForComodification();
-            if (!hasNext()) {
-                throw new NoSuchElementException();
-            }
-
-            last = next;
-            next = next.next;
-            nextIndex++;
-            return last;
-        }
-
-        /**
-         * {@inheritDoc}
-         */
-        @Override
-        public ListNode<E> previousNode()
-        {
-            checkForComodification();
-            if (!hasPrevious()) {
-                throw new NoSuchElementException();
-            }
-
-            last = next = next.prev;
-            nextIndex--;
-            return last;
-        }
-
-        /**
-         * {@inheritDoc}
-         */
-        @Override
-        public void add(E e)
-        {
-            checkForComodification();
-
-            if (nextIndex == size) {
-                addElementLast(e); // sets head to new node of e if was empty
-                if (size == 1) { // was empty
-                    next = head; // jump over head threshold, so cursor is at the end
-                }
-            } else {
-                addElementBeforeNode(next, e);
-            }
-            last = null;
-            nextIndex++;
-            expectedModCount++;
-        }
-
-        /**
-         * {@inheritDoc}
-         */
-        @Override
-        public void set(E e)
-        {
-            if (last == null) {
-                throw new IllegalStateException();
-            }
-            checkForComodification();
-            // replace node returned last with a new node holding e
-
-            ListNode<E> nextNode = last.next;
-            boolean wasLast = last == tail();
-            removeNode(last);
-            if (wasLast) { // or the sole node
-                last = (ListNodeImpl<E>) addElementLast(e);
-            } else {
-                last = (ListNodeImpl<E>) addElementBeforeNode(nextNode, e);
-            }
-            expectedModCount += 2; // because of unlink and add
-        }
-
-        /**
-         * {@inheritDoc}
-         */
-        @Override
-        public void remove()
-        {
-            if (last == null) {
-                throw new IllegalStateException();
-            }
-            checkForComodification();
-
-            ListNodeImpl<E> lastsNext = last.next;
-            removeNode(last);
-            if (next == last) { // previousNode() called before
-                // removed element after cursor (which would have been next)
-                next = lastsNext;
-            } else { // nextNode() called before
-                // removed element before cursor (next is unaffected but the index decreases)
-                nextIndex--;
-            }
-            last = null;
-            expectedModCount++;
-        }
-
-        /**
-         * Verifies that the list structure hasn't been changed since the iteration started
-         */
-        private void checkForComodification()
-        {
-            if (expectedModCount != modCount) {
-                throw new ConcurrentModificationException();
-            }
-        }
-    }
-
-    /**
-     * Returns a {@link NodeIterator} that iterates in reverse order, assuming the cursor of the
-     * specified {@link ListNodeIterator} is behind the tail of the list.
-     */
-    private static <E> NodeIterator<E> reverseIterator(ListNodeIterator<E> listIterator)
-    {
-        return new NodeIterator<E>()
-        {
-            /**
-             * {@inheritDoc}
-             */
-            @Override
-            public boolean hasNext()
-            {
-                return listIterator.hasPrevious();
-            }
-
-            /**
-             * {@inheritDoc}
-             */
-            @Override
-            public ListNode<E> nextNode()
-            {
-                return listIterator.previousNode();
-            }
-
-            /**
-             * {@inheritDoc}
-             */
-            @Override
-            public void remove()
-            {
-                listIterator.remove();
-            }
-        };
-    }
-
-    /**
-     * Container for the elements stored in a {@link DoublyLinkedList}.
-     * <p>
-     * A {@link ListNode} is either contained exactly once in exactly one {@code DoublyLinkedList}
-     * or contained in no {@code DoublyLinkedList}.
-     * </p>
-     * 
-     * @param <V> the type of the element stored in this node
-     */
-    public interface ListNode<V>
-    {
-        /**
-         * Returns the immutable value this {@code ListNode} contains.
-         *
-         * @return the value this list node contains
-         */
-        V getValue();
-
-        /**
-         * Returns the next node in the list structure with respect to this node
-         *
-         * @return the next node in the list structure with respect to this node
-         */
-        ListNode<V> getNext();
-
-        /**
-         * Returns the previous node in the list structure with respect to this node
-         *
-         * @return the previous node in the list structure with respect to this node
-         */
-        ListNode<V> getPrev();
-    }
-
-    /**
-     * The default {@link ListNode} implementation that enables checks and enforcement of a single
-     * container list policy.
-     */
-    private static class ListNodeImpl<V>
-        implements ListNode<V>
-    {
-        private final V value;
-        private DoublyLinkedList<V> list = null;
-        private ListNodeImpl<V> next = null;
-        private ListNodeImpl<V> prev = null;
-
-        /**
-         * Creates new list node
-         *
-         * @param value the value this list node stores
-         */
-        ListNodeImpl(V value)
-        {
-            this.value = value;
-        }
-
-        /**
-         * {@inheritDoc}
-         */
-        @Override
-        public String toString()
-        {
-            if (list == null) {
-                return " - " + value + " - "; // not in a list
-            } else {
-                return prev.value + " -> " + value + " -> " + next.value;
-            }
-        }
-
-        /**
-         * {@inheritDoc}
-         */
-        @Override
-        public V getValue()
-        {
-            return value;
-        }
-
-        /**
-         * {@inheritDoc}
-         */
-        @Override
-        public ListNodeImpl<V> getNext()
-        {
-            return next;
-        }
-
-        /**
-         * {@inheritDoc}
-         */
-        @Override
-        public ListNodeImpl<V> getPrev()
-        {
-            return prev;
-        }
-    }
-}
->>>>>>> 4ec044c3
+/*
+ * (C) Copyright 2018-2023, by Timofey Chudakov and Contributors.
+ *
+ * JGraphT : a free Java graph-theory library
+ *
+ * See the CONTRIBUTORS.md file distributed with this work for additional
+ * information regarding copyright ownership.
+ *
+ * This program and the accompanying materials are made available under the
+ * terms of the Eclipse Public License 2.0 which is available at
+ * http://www.eclipse.org/legal/epl-2.0, or the
+ * GNU Lesser General Public License v2.1 or later
+ * which is available at
+ * http://www.gnu.org/licenses/old-licenses/lgpl-2.1-standalone.html.
+ *
+ * SPDX-License-Identifier: EPL-2.0 OR LGPL-2.1-or-later
+ */
+package org.jgrapht.util;
+
+import org.jgrapht.alg.util.*;
+
+import java.util.*;
+import java.util.function.*;
+
+/**
+ * {@code DoublyLinkedList} implements a doubly linked {@link List} data structure, that exposes its
+ * {@link ListNode ListNodes} where the data is stored in.
+ * <p>
+ * An element holding {@code ListNode} can be removed or added to a {@code DoublyLinkedList} in
+ * constant time O(1). Other methods that operate on {@code ListNodes} directly also have constant
+ * runtime. This is also the case for methods that operate on the first(head) and last(tail) node or
+ * element. Random access methods have a runtime O(n) that is linearly dependent on the size of the
+ * {@code DoublyLinkedList}.
+ * </p>
+ * <p>
+ * A {@code DoublyLinkedList} supports {@code null} elements but does not support
+ * {@code null ListNodes}. This class is not thread safe and needs to be synchronized externally if
+ * modified by concurrent threads.
+ * </p>
+ * <p>
+ * The iterators over this list have a <i>fail-fast</i> behavior meaning that they throw a
+ * {@link ConcurrentModificationException} after they detect a structural modification of the list,
+ * that they're not responsible for.
+ * </p>
+ * <p>
+ * This class is similar to {@link LinkedList}. The general difference is that the {@code ListNodes}
+ * of this {@code List} are accessible and can be removed or added directly. To ensure the integrity
+ * of the {@code List} nodes of this List have a reference to the List they belong to. This
+ * increases the memory occupied by this list implementation compared to {@code LinkedList} for the
+ * same elements. Instances of {@code LinkedList.Node} have three references each (the element, next
+ * and previous), instances of {@code DoublyLinkedList.ListNode} have four (the element, next,
+ * previous and the list).
+ * </p>
+ *
+ * @param <E> the list element type
+ * @author Timofey Chudakov
+ * @author Hannes Wellmann
+ */
+public class DoublyLinkedList<E>
+    extends AbstractSequentialList<E>
+{
+    /** The first element of the list, {@code null} if this list is empty. */
+    private ListNodeImpl<E> head = null;
+    private int size;
+
+    private ListNodeImpl<E> tail()
+    {
+        return head.prev;
+    }
+
+    /**
+     * {@inheritDoc}
+     */
+    @Override
+    public boolean isEmpty()
+    {
+        return head == null;
+    }
+
+    /**
+     * {@inheritDoc}
+     */
+    @Override
+    public int size()
+    {
+        return size;
+    }
+
+    /**
+     * {@inheritDoc}
+     */
+    @Override
+    public void clear()
+    {
+        if (!isEmpty()) {
+            ListNodeImpl<E> node = head;
+            do {
+                ListNodeImpl<E> next = node.next;
+                boolean removed = removeListNode(node); // clears all links of removed node
+                assert removed;
+                node = next;
+            } while (node != head);
+
+            head = null;
+            assert size == 0;
+        }
+    }
+
+    // internal modification methods
+
+    /**
+     * Adds the given {@link ListNode} to this {@code List}.
+     * <p>
+     * Sets the {@code list} reference of {@code node} to this list, increases this lists
+     * {@code size} and {@code modcount} by one.
+     * </p>
+     *
+     * @param node the node to add to this list
+     * @throws IllegalArgumentException if {@code node} is already contained in this or another
+     *         {@code DoublyLinkedList}
+     */
+    private void addListNode(ListNodeImpl<E> node)
+    { // call this before any modification of this list is done
+        if (node.list != null) {
+            String list = (node.list == this) ? "this" : "other";
+            throw new IllegalArgumentException(
+                "Node <" + node + "> already contained in " + list + " list");
+        }
+        node.list = this;
+        size++;
+        modCount++;
+    }
+
+    /**
+     * Atomically moves all {@link ListNode ListNodes} from {@code list} to this list as if each
+     * node was removed with {@link #removeListNode(ListNodeImpl)} from {@code list} and
+     * subsequently added to this list by {@link #addListNode(ListNodeImpl)}.
+     */
+    private void moveAllListNodes(DoublyLinkedList<E> list)
+    { // call this before any modification of this list is done
+
+        for (ListNodeIteratorImpl it = list.new ListNodeIteratorImpl(0); it.hasNext();) {
+            ListNodeImpl<E> node = it.nextNode();
+            assert node.list == list;
+            node.list = this;
+        }
+        size += list.size;
+        list.size = 0;
+        modCount++;
+        list.modCount++;
+    }
+
+    /**
+     * Removes the given {@link ListNode} from this {@code List}, if it is contained in this
+     * {@code List}.
+     * <p>
+     * If {@code node} is contained in this list, sets the {@code list}, {@code next} and
+     * {@code prev} reference of {@code node} to {@code null} decreases this list's {@code size} and
+     * increases the {@code modcount} by one.
+     * </p>
+     *
+     * @param node the node to remove from this list
+     * @return true if {@code node} was removed from this list, else false
+     */
+    private boolean removeListNode(ListNodeImpl<E> node)
+    { // call this before any modification of this list is done
+        if (node.list == this) {
+
+            node.list = null;
+            node.next = null;
+            node.prev = null;
+
+            size--;
+            modCount++;
+            return true;
+        }
+        return false;
+    }
+
+    /**
+     * Establishes the links between the given {@link ListNodeImpl nodes} in such a way that the
+     * {@code predecessor} is linked before the {@code successor}.
+     *
+     * @param predecessor the first node linked before the other
+     * @param successor the second node linked after the other
+     */
+    private void link(ListNodeImpl<E> predecessor, ListNodeImpl<E> successor)
+    {
+        predecessor.next = successor;
+        successor.prev = predecessor;
+    }
+
+    /** Insert non null {@code node} before non null {@code successor} into the list. */
+    private void linkBefore(ListNodeImpl<E> node, ListNodeImpl<E> successor)
+    {
+        addListNode(node);
+        link(successor.prev, node);
+        link(node, successor);
+    }
+
+    /** Insert non null {@code node} as last node into the list. */
+    private void linkLast(ListNodeImpl<E> node)
+    {
+        if (isEmpty()) { // node will be the first and only one
+            addListNode(node);
+            link(node, node); // self link
+            head = node;
+        } else {
+            linkBefore(node, head);
+        }
+    }
+
+    /** Insert non null {@code list} before node at {@code index} into the list. */
+    private void linkListIntoThisBefore(int index, DoublyLinkedList<E> list)
+    {
+        int previousSize = size;
+        moveAllListNodes(list);
+
+        // link list's node into this list
+        if (previousSize == 0) {
+            head = list.head; // head and tail already linked together
+        } else {
+            ListNodeImpl<E> refNode = (index == previousSize) ? head : getNodeAt(index);
+
+            ListNodeImpl<E> listTail = list.tail();
+            link(refNode.prev, list.head); // changes list.tail()
+            link(listTail, refNode);
+
+            if (index == 0) {
+                head = list.head;
+            }
+        }
+        // clear list but do not call list.clear(), since their nodes are still used
+        list.head = null;
+    }
+
+    /** Remove the non null {@code node} from the list. */
+    private boolean unlink(ListNodeImpl<E> node)
+    {
+        ListNodeImpl<E> prev = node.prev;
+        ListNodeImpl<E> next = node.next;
+        if (removeListNode(node)) { // clears prev and next of node
+            if (size == 0) {
+                head = null;
+            } else {
+                // list is circular, don't have to worry about null values
+                link(prev, next);
+
+                if (head == node) {
+                    head = next;
+                }
+            }
+            return true;
+        }
+        return false;
+    }
+
+    // ----------------------------------------------------------------------------
+    // public modification and access methods
+
+    // ListNode methods:
+    // Base methods to access, add and remove nodes to/from this list.
+    // Used by all public methods if possible
+
+    /**
+     * Inserts the specified {@link ListNode node} at the specified position in this list.
+     * <p>
+     * This method has a linear runtime complexity O(n) that depends linearly on the distance of the
+     * index to the nearest end. Adding {@code node} as first or last takes only constant time O(1).
+     * </p>
+     *
+     * @param index index at which the specified {@code node} is to be inserted
+     * @param node the node to add
+     * @throws IndexOutOfBoundsException if the index is out of range
+     *         ({@code index < 0 || index > size()})
+     * @throws IllegalArgumentException if {@code node} is already part of this or another
+     *         {@code DoublyLinkedList}
+     * @throws NullPointerException if {@code node} is {@code null}
+     */
+    public void addNode(int index, ListNode<E> node)
+    {
+        ListNodeImpl<E> nodeImpl = (ListNodeImpl<E>) node;
+        if (index == size) { // also true if this is empty
+            linkLast(nodeImpl);
+        } else {
+            ListNodeImpl<E> successor = index == 0 ? head : getNodeAt(index);
+            linkBefore(nodeImpl, successor);
+            if (head == successor) {
+                head = nodeImpl;
+            }
+        }
+    }
+
+    /**
+     * Inserts the specified {@link ListNode node} at the front of this list.
+     * <p>
+     * This method has constant runtime complexity O(1).
+     * </p>
+     *
+     * @param node the node to add
+     * @throws IllegalArgumentException if {@code node} is already part of this or another
+     *         {@code DoublyLinkedList}
+     * @throws NullPointerException if {@code node} is {@code null}
+     */
+    public void addNodeFirst(ListNode<E> node)
+    {
+        addNode(0, node);
+    }
+
+    /**
+     * Inserts the specified {@link ListNode node} at the end of this list.
+     * <p>
+     * This method has constant runtime complexity O(1).
+     * </p>
+     *
+     * @param node the node to add
+     * @throws IllegalArgumentException if {@code node} is already part of this or another
+     *         {@code DoublyLinkedList}
+     * @throws NullPointerException if {@code node} is {@code null}
+     */
+    public void addNodeLast(ListNode<E> node)
+    {
+        addNode(size, node);
+    }
+
+    /**
+     * Inserts the specified {@link ListNode node} before the specified {@code successor} in this
+     * list.
+     * <p>
+     * This method has constant runtime complexity O(1).
+     * </p>
+     *
+     * @param node the node to add
+     * @param successor {@code ListNode} before which the {@code node} is inserted
+     * @throws IllegalArgumentException if {@code node} is already contained in this or another
+     *         {@code DoublyLinkedList} or {@code successor} is not contained in this list
+     * @throws NullPointerException if {@code successor} or {@code node} is {@code null}
+     */
+    public void addNodeBefore(ListNode<E> node, ListNode<E> successor)
+    {
+        ListNodeImpl<E> successorImpl = (ListNodeImpl<E>) successor;
+        ListNodeImpl<E> nodeImpl = (ListNodeImpl<E>) node;
+
+        if (successorImpl.list != this) {
+            throw new IllegalArgumentException("Node <" + successorImpl + "> not in this list");
+        }
+        linkBefore(nodeImpl, successorImpl);
+        if (head == successorImpl) {
+            head = nodeImpl;
+        }
+    }
+
+    /**
+     * Returns the first {@link ListNode node} of this list.
+     * <p>
+     * This method has constant runtime complexity O(1).
+     * </p>
+     *
+     * @return the first {@code ListNode} of this list
+     * @throws NoSuchElementException if this list is empty
+     */
+    public ListNode<E> getFirstNode()
+    {
+        if (isEmpty()) {
+            throw new NoSuchElementException();
+        }
+        return head;
+    }
+
+    /**
+     * Returns the last {@link ListNode node} of this list.
+     * <p>
+     * This method has constant runtime complexity O(1).
+     * </p>
+     *
+     * @return the last {@code ListNode} of this list
+     * @throws NoSuchElementException if this list is empty
+     */
+    public ListNode<E> getLastNode()
+    {
+        if (isEmpty()) {
+            throw new NoSuchElementException();
+        }
+        return tail();
+    }
+
+    /**
+     * Returns the {@link ListNode node} at the specified position in this list.
+     * <p>
+     * This method has linear runtime complexity O(n).
+     * </p>
+     *
+     * @param index index of the {@code ListNode} to return
+     * @return the {@code ListNode} at the specified position in this list
+     * @throws IndexOutOfBoundsException if the index is out of range
+     *         ({@code index < 0 || index >= size()})
+     */
+    public ListNode<E> getNode(int index)
+    {
+        return getNodeAt(index);
+    }
+
+    /**
+     * Returns the {@link ListNodeImpl node} at the specified position in this list.
+     *
+     * @param index index of the {@code ListNodeImpl} to return
+     * @return the {@code ListNode} at the specified position in this list
+     * @throws IndexOutOfBoundsException if the index is out of range
+     *         ({@code index < 0 || index >= size()})
+     */
+    private ListNodeImpl<E> getNodeAt(int index)
+    {
+        if (index < 0 || size <= index) {
+            throw new IndexOutOfBoundsException("Index: " + index);
+        }
+        ListNodeImpl<E> node;
+        if (index < size / 2) {
+            node = head;
+            for (int i = 0; i < index; i++) {
+                node = node.next;
+            }
+        } else {
+            node = tail();
+            for (int i = size - 1; index < i; i--) {
+                node = node.prev;
+            }
+        }
+        return node;
+    }
+
+    /**
+     * Returns the index of the specified {@link ListNode node} in this list, or -1 if this list
+     * does not contain the {@code node}.
+     * <p>
+     * More formally, returns the index {@code i} such that {@code node == getNode(i)}, or -1 if
+     * there is no such index. Because a {@code ListNode} is contained in at most one list exactly
+     * once, the returned index (if not -1) is the only occurrence of that {@code node}.
+     * </p>
+     * <p>
+     * This method has linear runtime complexity O(n) to find {@code node} but returns in constant
+     * time O(1) if {@code node} is not {@link #containsNode(ListNode) contained} in this list.
+     * </p>
+     *
+     * @param node the node to search for
+     * @return the index of the specified {@code node} in this list, or -1 if this list does not
+     *         contain {@code node}
+     * @throws NullPointerException if {@code node} is {@code null}
+     */
+    public int indexOfNode(ListNode<E> node)
+    {
+        if (!containsNode(node)) {
+            return -1;
+        }
+        ListNodeImpl<E> current = head;
+        for (int i = 0; i < size; i++) {
+            if (current == node) {
+                return i;
+            }
+            current = current.next;
+        }
+        // should never happen:
+        throw new IllegalStateException("Node contained in list not found: " + node);
+    }
+
+    /**
+     * Returns true if this {@code DoublyLinkedList} contains the specified {@link ListNode}.
+     * <p>
+     * This method has constant runtime complexity O(1).
+     * </p>
+     *
+     * @param node the node whose presence in this {@code DoublyLinkedList} is to be tested
+     * @return true if this {@code DoublyLinkedList} contains the {@link ListNode}
+     * @throws NullPointerException if {@code node} is {@code null}
+     */
+    public boolean containsNode(ListNode<E> node)
+    {
+        return ((ListNodeImpl<E>) node).list == this;
+    }
+
+    /**
+     * Removes the {@link ListNode node} from this list. Returns true if {@code node} was in this
+     * list and is now removed. If {@code node} is not contained in this list, the list is left
+     * unchanged.
+     * <p>
+     * This method has constant runtime complexity O(1).
+     * </p>
+     *
+     * @param node the node to remove from this list
+     * @return true if node was removed from this list
+     * @throws NullPointerException if {@code node} is {@code null}
+     */
+    public boolean removeNode(ListNode<E> node)
+    {
+        return unlink((ListNodeImpl<E>) node);
+    }
+
+    /**
+     * Returns the first {@link ListNode node} holding the specified {@code element} in this list.
+     * More formally, returns the first {@code ListNode} such that
+     * {@code Objects.equals(element, node.getValue())}, or {@code null} if there is no such node.
+     * <p>
+     * This method has linear runtime complexity O(n).
+     * </p>
+     *
+     * @param element the element whose {@code ListNode} is to return
+     * @return the first {@code ListNode} holding the {@code element} or null if no node was found
+     */
+    public ListNode<E> nodeOf(Object element)
+    {
+        return searchNode(() -> head, n -> n.next, element).getFirst();
+    }
+
+    /**
+     * Returns the last {@link ListNode node} holding the specified {@code element} in this list.
+     * More formally, returns the last {@code ListNode} such that
+     * {@code Objects.equals(element, node.getValue())}, or {@code null} if there is no such node.
+     * <p>
+     * This method has linear runtime complexity O(n).
+     * </p>
+     *
+     * @param element the element whose {@code ListNode} is to return
+     * @return the last {@code ListNode} holding the {@code element} or null if no node was found
+     */
+    public ListNode<E> lastNodeOf(Object element)
+    {
+        return searchNode(this::tail, n -> n.prev, element).getFirst();
+    }
+
+    /**
+     * Returns a {@link Pair} of the first encountered {@link ListNode} in this list, whose
+     * {@code value} is equal to the given {@code element}, and its index. Or if this list does not
+     * contain such node a Pair of {@code null} and {@code -1};
+     * <p>
+     * The search starts at the node supplied by {@code first} and advances in the direction induced
+     * by the specified {@code next} operator.
+     * </p>
+     *
+     * @param first supplier of the first node to check if this list is not empty
+     * @param next {@code Function} to get from the current node the next node to check
+     * @param element the element for that the first node with equal value is searched.
+     * @return a {@link Pair} of the first encountered {@code ListNode} holding a {@code value}
+     *         equal to {@code element} and its index, or if no such node was found a
+     *         {@code Pair.of(null, -1)}
+     */
+    private Pair<ListNodeImpl<E>, Integer> searchNode(
+        Supplier<ListNodeImpl<E>> first, UnaryOperator<ListNodeImpl<E>> next, Object element)
+    {
+        if (!isEmpty()) {
+            int index = 0;
+            ListNodeImpl<E> firstNode = first.get();
+            ListNodeImpl<E> node = firstNode;
+            do {
+                if (Objects.equals(node.value, element)) {
+                    return Pair.of(node, index);
+                }
+                index++;
+                node = next.apply(node);
+            } while (node != firstNode);
+        }
+        return Pair.of(null, -1);
+    }
+
+    /**
+     * Inserts the specified element at the front of this list. Returns the {@link ListNode}
+     * allocated to store the {@code value}. The returned {@code ListNode} is the new head of the
+     * list.
+     * <p>
+     * This method is equivalent to {@link #addFirst(Object)} but returns the allocated
+     * {@code ListNode}.
+     * </p>
+     *
+     * @param element the element to add
+     * @return the {@code ListNode} allocated to store the {@code value}
+     */
+    public ListNode<E> addElementFirst(E element)
+    {
+        ListNode<E> node = new ListNodeImpl<>(element);
+        addNode(0, node);
+        return node;
+    }
+
+    /**
+     * Inserts the specified element at the end of this list. Returns the {@link ListNode} allocated
+     * to store the {@code value}. The returned {@code ListNode} is the new tail of the list.
+     * <p>
+     * This method is equivalent to {@link #addLast(Object)} but returns the allocated
+     * {@code ListNode}.
+     * </p>
+     *
+     * @param element the element to add
+     * @return the {@code ListNode} allocated to store the {@code value}
+     */
+    public ListNode<E> addElementLast(E element)
+    {
+        ListNode<E> node = new ListNodeImpl<>(element);
+        addNode(size, node);
+        return node;
+    }
+
+    /**
+     * Inserts the specified element before the specified {@link ListNode successor} in this list.
+     * Returns the {@code ListNode} allocated to store the {@code value}.
+     *
+     * @param successor {@code ListNode} before which the node holding {@code value} is inserted
+     * @param element the element to add
+     * @return the {@code ListNode} allocated to store the {@code value}
+     * @throws IllegalArgumentException if {@code successor} is not contained in this list
+     * @throws NullPointerException if {@code successor} is {@code null}
+     */
+    public ListNode<E> addElementBeforeNode(ListNode<E> successor, E element)
+    {
+        ListNode<E> node = new ListNodeImpl<>(element);
+        addNodeBefore(node, successor);
+        return node;
+    }
+
+    // List methods (shortcut for most commonly used methods to avoid iterator creation)
+
+    /**
+     * {@inheritDoc}
+     */
+    @Override
+    public void add(int index, E element)
+    {
+        if (index == size) { // also true if this is empty
+            addElementLast(element);
+        } else {
+            addElementBeforeNode(getNode(index), element);
+        }
+    }
+
+    /**
+     * {@inheritDoc}
+     */
+    @Override
+    public E get(int index)
+    {
+        return getNodeAt(index).value;
+    }
+
+    /**
+     * {@inheritDoc}
+     */
+    @Override
+    public E remove(int index)
+    {
+        ListNode<E> node = getNode(index);
+        removeNode(node);
+        return node.getValue();
+    }
+
+    // Deque methods
+
+    /**
+     * {@inheritDoc}
+     */
+    @Override
+    public void addFirst(E e)
+    {
+        addElementFirst(e);
+    }
+
+    /**
+     * {@inheritDoc}
+     */
+    @Override
+    public void addLast(E e)
+    {
+        addElementLast(e);
+    }
+
+    /**
+     * {@inheritDoc}
+     */
+    @Override
+    public boolean offerFirst(E e)
+    {
+        addElementFirst(e);
+        return true;
+    }
+
+    /**
+     * {@inheritDoc}
+     */
+    @Override
+    public boolean offerLast(E e)
+    {
+        addElementLast(e);
+        return true;
+    }
+
+    /**
+     * {@inheritDoc}
+     */
+    @Override
+    public E removeFirst()
+    {
+        if (isEmpty()) {
+            throw new NoSuchElementException();
+        }
+
+        ListNode<E> node = head;
+        removeNode(node); // changes head
+        return node.getValue();
+    }
+
+    /**
+     * {@inheritDoc}
+     */
+    @Override
+    public E removeLast()
+    {
+        if (isEmpty()) {
+            throw new NoSuchElementException();
+        }
+
+        ListNode<E> node = tail();
+        removeNode(node); // changes tail
+        return node.getValue();
+    }
+
+    /**
+     * {@inheritDoc}
+     */
+    @Override
+    public E pollFirst()
+    {
+        if (isEmpty()) {
+            return null;
+        }
+        ListNode<E> node = head;
+        removeNode(node); // changes head
+        return node.getValue();
+    }
+
+    /**
+     * {@inheritDoc}
+     */
+    @Override
+    public E pollLast()
+    {
+        if (isEmpty()) {
+            return null;
+        }
+        ListNode<E> node = tail();
+        removeNode(node); // changes tail()
+        return node.getValue();
+    }
+
+    /**
+     * {@inheritDoc}
+     */
+    @Override
+    public E getFirst()
+    {
+        return getFirstNode().getValue();
+    }
+
+    /**
+     * {@inheritDoc}
+     */
+    @Override
+    public E getLast()
+    {
+        return getLastNode().getValue();
+    }
+
+    /**
+     * {@inheritDoc}
+     */
+    @Override
+    public E peekFirst()
+    {
+        return isEmpty() ? null : getFirst();
+    }
+
+    /**
+     * {@inheritDoc}
+     */
+    @Override
+    public E peekLast()
+    {
+        return isEmpty() ? null : getLast();
+    }
+
+    /**
+     * {@inheritDoc}
+     */
+    @Override
+    public boolean removeFirstOccurrence(Object o)
+    {
+        ListNode<E> node = nodeOf(o);
+        if (node != null) {
+            removeNode(node);
+            return true;
+        }
+        return false;
+    }
+
+    /**
+     * {@inheritDoc}
+     */
+    @Override
+    public boolean removeLastOccurrence(Object o)
+    {
+        ListNode<E> node = lastNodeOf(o);
+        if (node != null) {
+            removeNode(node);
+            return true;
+        }
+        return false;
+    }
+
+    // Queue methods
+
+    /**
+     * {@inheritDoc}
+     */
+    @Override
+    public boolean offer(E e)
+    {
+        return offerLast(e);
+    }
+
+    /**
+     * {@inheritDoc}
+     */
+    @Override
+    public E remove()
+    {
+        return removeFirst();
+    }
+
+    /**
+     * {@inheritDoc}
+     */
+    @Override
+    public E poll()
+    {
+        return pollFirst();
+    }
+
+    /**
+     * {@inheritDoc}
+     */
+    @Override
+    public E element()
+    {
+        return getFirst();
+    }
+
+    /**
+     * {@inheritDoc}
+     */
+    @Override
+    public E peek()
+    {
+        return peekFirst();
+    }
+
+    // Stack methods
+
+    /**
+     * {@inheritDoc}
+     */
+    @Override
+    public void push(E e)
+    {
+        addFirst(e);
+    }
+
+    /**
+     * {@inheritDoc}
+     */
+    @Override
+    public E pop()
+    {
+        return removeFirst();
+    }
+
+    // special bulk methods
+
+    /**
+     * Inverts the list. For instance, calling this method on the list $(a,b,c,\dots,x,y,z)$ will
+     * result in the list $(z,y,x,\dots,c,b,a)$. This method does only pointer manipulation, meaning
+     * that all the list nodes allocated for the previously added elements are valid after this
+     * method finishes.
+     */
+    public void invert()
+    {
+        if (size < 2) {
+            return;
+        }
+        ListNodeImpl<E> newHead = tail();
+        ListNodeImpl<E> current = head;
+        do {
+            ListNodeImpl<E> next = current.next;
+
+            current.next = current.prev;
+            current.prev = next;
+
+            current = next;
+        } while (current != head);
+        head = newHead;
+        ++modCount;
+    }
+
+    /**
+     * Moves all {@link ListNode ListNodes} of the given {@code sourceList} to this list and inserts
+     * them all before the node previously at the given position. All the {@code nodes} of
+     * {@code movedList} are moved to this list. When this method terminates this list contains all
+     * nodes of {@code movedList} and {@code movedList} is empty.
+     *
+     * @param index index of the first element of {@code list} in this {@code list} after it was
+     *        added
+     * @param movedList the {@code DoublyLinkedList} to move to this one
+     * @throws NullPointerException if {@code movedList} is {@code null}
+     */
+    public void moveFrom(int index, DoublyLinkedList<E> movedList)
+    {
+        linkListIntoThisBefore(index, movedList);
+    }
+
+    /**
+     * Appends the {@code movedList} to the end of this list. All the elements from
+     * {@code movedList} are transferred to this list, i.e. the {@code list} is empty after calling
+     * this method.
+     *
+     * @param movedList the {@code DoublyLinkedList} to append to this one
+     * @throws NullPointerException if {@code movedList} is {@code null}
+     */
+    public void append(DoublyLinkedList<E> movedList)
+    {
+        moveFrom(size, movedList);
+    }
+
+    /**
+     * Prepends the {@code movedList} to the beginning of this list. All the elements from
+     * {@code movedList} are transferred to this list, i.e. the {@code movedList} is empty after
+     * calling this method.
+     *
+     * @param movedList the {@code DoublyLinkedList} to prepend to this one
+     * @throws NullPointerException if {@code movedList} is {@code null}
+     */
+    public void prepend(DoublyLinkedList<E> movedList)
+    {
+        moveFrom(0, movedList);
+    }
+
+    // ----------------------------------------------------------------------------
+    // (List)Iterators
+
+    /**
+     * Returns a {@link NodeIterator} that starts at the first {@link ListNode} of this list that is
+     * equal to the specified {@code firstElement}, iterates in forward direction over the end of
+     * this list until the first node.
+     * <p>
+     * The first call to {@link NodeIterator#nextNode()} returns the first {@code node} that holds a
+     * value such that {@code Objects.equals(node.getValue, firstElement)} returns {@code true}. The
+     * returned {@code NodeIterator} iterates in forward direction returning the respective next
+     * element in subsequent calls to {@code next(Node)}. The returned iterator ignores the actual
+     * bounds of this {@code DoublyLinkedList} and iterates until the node before the first one is
+     * reached. Its {@link NodeIterator#hasNext() hasNext()} returns {@code false} if the next node
+     * would be the first one.
+     * </p>
+     *
+     * @param firstElement the element equal to the first {@code next()}
+     * @return a circular {@code NodeIterator} iterating forward from {@code firstElement}
+     */
+    public NodeIterator<E> circularIterator(E firstElement)
+    {
+        ListNodeImpl<E> startNode = (ListNodeImpl<E>) nodeOf(firstElement);
+        if (startNode == null) {
+            throw new NoSuchElementException();
+        }
+        return new ListNodeIteratorImpl(0, startNode);
+    }
+
+    /**
+     * Returns a {@link NodeIterator} that starts at the first {@link ListNode} of this list that is
+     * equal to the specified {@code firstElement}, iterates in reverse direction over the end of
+     * this list until the first node.
+     * <p>
+     * The first call to {@link NodeIterator#nextNode()} returns the first {@code node} that holds a
+     * value such that {@code Objects.equals(node.getValue, firstElement)} returns {@code true}. The
+     * returned {@code NodeIterator} iterates in reverse direction returning the respective previous
+     * element in subsequent calls to {@code next(Node)}. The returned iterator ignores the actual
+     * bounds of this {@code DoublyLinkedList} and iterates until the node before the first one is
+     * reached. Its {@link NodeIterator#hasNext() hasNext()} returns {@code false} if the next node
+     * would be the first one.
+     * </p>
+     *
+     * @param firstElement the element equal to the first {@code next()}
+     * @return a circular {@code NodeIterator} iterating backwards from {@code firstElement}
+     */
+    public NodeIterator<E> reverseCircularIterator(E firstElement)
+    {
+        ListNodeImpl<E> startNode = (ListNodeImpl<E>) nodeOf(firstElement);
+        if (startNode == null) {
+            throw new NoSuchElementException();
+        }
+        return reverseIterator(new ListNodeIteratorImpl(size, startNode.next));
+    }
+
+    /**
+     * {@inheritDoc}
+     */
+    @Override
+    public NodeIterator<E> descendingIterator()
+    {
+        return reverseIterator(listIterator(size));
+    }
+
+    /**
+     * {@inheritDoc}
+     */
+    @Override
+    public NodeIterator<E> iterator()
+    {
+        return listIterator();
+    }
+
+    /**
+     * {@inheritDoc}
+     */
+    @Override
+    public ListNodeIterator<E> listIterator()
+    {
+        return listIterator(0);
+    }
+
+    /**
+     * {@inheritDoc}
+     */
+    @Override
+    public ListNodeIterator<E> listIterator(int index)
+    {
+        return new ListNodeIteratorImpl(index);
+    }
+
+    /**
+     * Returns a {@link ListNodeIterator} over the elements in this list (in proper sequence)
+     * starting with the first {@link ListNode} whose value is equal to the specified
+     * {@code element}.
+     *
+     * @param element the first element to be returned from the list iterator (by a call to the
+     *        {@code next} method)
+     * @return a list iterator over the elements in this list (in proper sequence)
+     * @throws NoSuchElementException if {@code element} is not in the list
+     */
+    public ListNodeIterator<E> listIterator(E element)
+    {
+        Pair<ListNodeImpl<E>, Integer> startPair = searchNode(() -> head, n -> n.next, element);
+        ListNodeImpl<E> startNode = startPair.getFirst();
+        int startIndex = startPair.getSecond();
+        if (startNode == null) {
+            throw new NoSuchElementException();
+        }
+        return new ListNodeIteratorImpl(startIndex, startNode);
+    }
+
+    /**
+     * An extension of the {@link Iterator} interface for {@link DoublyLinkedList DoublyLinkedLists}
+     * exposing their {@link ListNode ListNodes}.
+     *
+     * @param <E> the list element type
+     */
+    public interface NodeIterator<E>
+        extends Iterator<E>
+    {
+        /**
+         * {@inheritDoc}
+         */
+        @Override
+        default E next()
+        {
+            return nextNode().getValue();
+        }
+
+        /**
+         * Returns the next {@link ListNode} in the list and advances the cursor position.
+         *
+         * @return the next {@code ListNode}
+         * @see ListIterator#next()
+         */
+        ListNode<E> nextNode();
+
+    }
+
+    /**
+     * An extension of the {@link ListIterator} interface for {@link DoublyLinkedList
+     * DoublyLinkedLists} exposing their {@link ListNode ListNodes}.
+     *
+     * @param <E> the list element type
+     */
+    public interface ListNodeIterator<E>
+        extends ListIterator<E>, NodeIterator<E>
+    {
+        /**
+         * {@inheritDoc}
+         */
+        @Override
+        default E next()
+        {
+            return nextNode().getValue();
+        }
+
+        /**
+         * {@inheritDoc}
+         */
+        @Override
+        default E previous()
+        {
+            return previousNode().getValue();
+        }
+
+        /**
+         * Returns the previous {@link ListNode} in the list and moves the cursor position
+         * backwards.
+         *
+         * @return the previous {@code ListNode}
+         * @see ListIterator#previous()
+         */
+        ListNode<E> previousNode();
+
+    }
+
+    /**
+     * An implementation of the {@link DoublyLinkedList.ListNodeIterator} interface.
+     */
+    private class ListNodeIteratorImpl
+        implements ListNodeIterator<E>
+    {
+        /** Index in this list of the ListNode returned next. */
+        private int nextIndex;
+        /** ListNode this iterator will return next. Null if this list is empty. */
+        private ListNodeImpl<E> next;
+        /** ListNode this iterator returned last. */
+        private ListNodeImpl<E> last = null;
+
+        /**
+         * The number of modifications the list have had at the moment when this iterator was
+         * created
+         */
+        private int expectedModCount = modCount;
+
+        private ListNodeIteratorImpl(int startIndex)
+        {
+            this.nextIndex = startIndex;
+            if (startIndex == size) {
+                this.next = isEmpty() ? null : head;
+            } else {
+                this.next = getNodeAt(startIndex);
+            }
+        }
+
+        private ListNodeIteratorImpl(int startIndex, ListNodeImpl<E> startNode)
+        {
+            this.nextIndex = startIndex;
+            this.next = startNode;
+        }
+
+        /**
+         * {@inheritDoc}
+         */
+        @Override
+        public boolean hasNext()
+        {
+            return nextIndex < size;
+        }
+
+        /**
+         * {@inheritDoc}
+         */
+        @Override
+        public boolean hasPrevious()
+        {
+            return nextIndex > 0;
+        }
+
+        /**
+         * {@inheritDoc}
+         */
+        @Override
+        public int nextIndex()
+        {
+            return nextIndex;
+        }
+
+        /**
+         * {@inheritDoc}
+         */
+        @Override
+        public int previousIndex()
+        {
+            return nextIndex - 1;
+        }
+
+        /**
+         * {@inheritDoc}
+         */
+        @Override
+        public ListNodeImpl<E> nextNode()
+        {
+            checkForComodification();
+            if (!hasNext()) {
+                throw new NoSuchElementException();
+            }
+
+            last = next;
+            next = next.next;
+            nextIndex++;
+            return last;
+        }
+
+        /**
+         * {@inheritDoc}
+         */
+        @Override
+        public ListNode<E> previousNode()
+        {
+            checkForComodification();
+            if (!hasPrevious()) {
+                throw new NoSuchElementException();
+            }
+
+            last = next = next.prev;
+            nextIndex--;
+            return last;
+        }
+
+        /**
+         * {@inheritDoc}
+         */
+        @Override
+        public void add(E e)
+        {
+            checkForComodification();
+
+            if (nextIndex == size) {
+                addElementLast(e); // sets head to new node of e if was empty
+                if (size == 1) { // was empty
+                    next = head; // jump over head threshold, so cursor is at the end
+                }
+            } else {
+                addElementBeforeNode(next, e);
+            }
+            last = null;
+            nextIndex++;
+            expectedModCount++;
+        }
+
+        /**
+         * {@inheritDoc}
+         */
+        @Override
+        public void set(E e)
+        {
+            if (last == null) {
+                throw new IllegalStateException();
+            }
+            checkForComodification();
+            // replace node returned last with a new node holding e
+
+            ListNode<E> nextNode = last.next;
+            boolean wasLast = last == tail();
+            removeNode(last);
+            if (wasLast) { // or the sole node
+                last = (ListNodeImpl<E>) addElementLast(e);
+            } else {
+                last = (ListNodeImpl<E>) addElementBeforeNode(nextNode, e);
+            }
+            expectedModCount += 2; // because of unlink and add
+        }
+
+        /**
+         * {@inheritDoc}
+         */
+        @Override
+        public void remove()
+        {
+            if (last == null) {
+                throw new IllegalStateException();
+            }
+            checkForComodification();
+
+            ListNodeImpl<E> lastsNext = last.next;
+            removeNode(last);
+            if (next == last) { // previousNode() called before
+                // removed element after cursor (which would have been next)
+                next = lastsNext;
+            } else { // nextNode() called before
+                // removed element before cursor (next is unaffected but the index decreases)
+                nextIndex--;
+            }
+            last = null;
+            expectedModCount++;
+        }
+
+        /**
+         * Verifies that the list structure hasn't been changed since the iteration started
+         */
+        private void checkForComodification()
+        {
+            if (expectedModCount != modCount) {
+                throw new ConcurrentModificationException();
+            }
+        }
+    }
+
+    /**
+     * Returns a {@link NodeIterator} that iterates in reverse order, assuming the cursor of the
+     * specified {@link ListNodeIterator} is behind the tail of the list.
+     */
+    private static <E> NodeIterator<E> reverseIterator(ListNodeIterator<E> listIterator)
+    {
+        return new NodeIterator<E>()
+        {
+            /**
+             * {@inheritDoc}
+             */
+            @Override
+            public boolean hasNext()
+            {
+                return listIterator.hasPrevious();
+            }
+
+            /**
+             * {@inheritDoc}
+             */
+            @Override
+            public ListNode<E> nextNode()
+            {
+                return listIterator.previousNode();
+            }
+
+            /**
+             * {@inheritDoc}
+             */
+            @Override
+            public void remove()
+            {
+                listIterator.remove();
+            }
+        };
+    }
+
+    /**
+     * Container for the elements stored in a {@link DoublyLinkedList}.
+     * <p>
+     * A {@link ListNode} is either contained exactly once in exactly one {@code DoublyLinkedList}
+     * or contained in no {@code DoublyLinkedList}.
+     * </p>
+     *
+     * @param <V> the type of the element stored in this node
+     */
+    public interface ListNode<V>
+    {
+        /**
+         * Returns the immutable value this {@code ListNode} contains.
+         *
+         * @return the value this list node contains
+         */
+        V getValue();
+
+        /**
+         * Returns the next node in the list structure with respect to this node
+         *
+         * @return the next node in the list structure with respect to this node
+         */
+        ListNode<V> getNext();
+
+        /**
+         * Returns the previous node in the list structure with respect to this node
+         *
+         * @return the previous node in the list structure with respect to this node
+         */
+        ListNode<V> getPrev();
+    }
+
+    /**
+     * The default {@link ListNode} implementation that enables checks and enforcement of a single
+     * container list policy.
+     */
+    private static class ListNodeImpl<V>
+        implements ListNode<V>
+    {
+        private final V value;
+        private DoublyLinkedList<V> list = null;
+        private ListNodeImpl<V> next = null;
+        private ListNodeImpl<V> prev = null;
+
+        /**
+         * Creates new list node
+         *
+         * @param value the value this list node stores
+         */
+        ListNodeImpl(V value)
+        {
+            this.value = value;
+        }
+
+        /**
+         * {@inheritDoc}
+         */
+        @Override
+        public String toString()
+        {
+            if (list == null) {
+                return " - " + value + " - "; // not in a list
+            } else {
+                return prev.value + " -> " + value + " -> " + next.value;
+            }
+        }
+
+        /**
+         * {@inheritDoc}
+         */
+        @Override
+        public V getValue()
+        {
+            return value;
+        }
+
+        /**
+         * {@inheritDoc}
+         */
+        @Override
+        public ListNodeImpl<V> getNext()
+        {
+            return next;
+        }
+
+        /**
+         * {@inheritDoc}
+         */
+        @Override
+        public ListNodeImpl<V> getPrev()
+        {
+            return prev;
+        }
+    }
+}