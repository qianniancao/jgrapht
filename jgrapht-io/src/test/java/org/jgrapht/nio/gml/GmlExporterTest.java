<<<<<<< HEAD
/*
 * (C) Copyright 2006-2023, by John V Sichi and Contributors.
 *
 * JGraphT : a free Java graph-theory library
 *
 * See the CONTRIBUTORS.md file distributed with this work for additional
 * information regarding copyright ownership.
 *
 * This program and the accompanying materials are made available under the
 * terms of the Eclipse Public License 2.0 which is available at
 * http://www.eclipse.org/legal/epl-2.0, or the
 * GNU Lesser General Public License v2.1 or later
 * which is available at
 * http://www.gnu.org/licenses/old-licenses/lgpl-2.1-standalone.html.
 *
 * SPDX-License-Identifier: EPL-2.0 OR LGPL-2.1-or-later
 */
package org.jgrapht.nio.gml;

import org.jgrapht.*;
import org.jgrapht.graph.*;
import org.jgrapht.nio.*;
import org.junit.*;

import java.io.*;
import java.util.*;

import static org.junit.Assert.*;

/**
 * Tests
 * 
 * @author John V. Sichi
 * @author Dimitrios Michail
 */
public class GmlExporterTest
{
    // ~ Static fields/initializers
    // ---------------------------------------------

    private static final String V1 = "v1";
    private static final String V2 = "v2";
    private static final String V3 = "v3";
    private static final String V4 = "v4";
    private static final String V5 = "v5";

    private static final String NL = System.getProperty("line.separator");

    // @formatter:off
    private static final String UNDIRECTED =
            "Creator \"JGraphT GML Exporter\"" + NL
            + "Version 1" + NL
            + "graph" + NL
            + "[" + NL
            + "\tlabel \"\"" + NL
            + "\tdirected 0" + NL
            + "\tnode" + NL
            + "\t[" + NL
            + "\t\tid 1" + NL
            + "\t]" + NL
            + "\tnode" + NL
            + "\t[" + NL
            + "\t\tid 2" + NL
            + "\t]" + NL
            + "\tnode" + NL
            + "\t[" + NL
            + "\t\tid 3" + NL
            + "\t]" + NL
            + "\tedge" + NL
            + "\t[" + NL
            + "\t\tid 1" + NL
            + "\t\tsource 1" + NL
            + "\t\ttarget 2" + NL
            + "\t]" + NL
            + "\tedge" + NL
            + "\t[" + NL
            + "\t\tid 2" + NL
            + "\t\tsource 3" + NL
            + "\t\ttarget 1" + NL
            + "\t]" + NL
            + "]" + NL;
    
    private static final String UNDIRECTED_WEIGHTED
            = "Creator \"JGraphT GML Exporter\"" + NL
            + "Version 1" + NL
            + "graph" + NL
            + "[" + NL
            + "\tlabel \"\"" + NL
            + "\tdirected 0" + NL
            + "\tnode" + NL
            + "\t[" + NL            
            + "\t\tid 1" + NL
            + "\t]" + NL
            + "\tnode" + NL
            + "\t[" + NL            
            + "\t\tid 2" + NL
            + "\t]" + NL
            + "\tnode" + NL
            + "\t[" + NL            
            + "\t\tid 3" + NL
            + "\t]" + NL
            + "\tedge" + NL
            + "\t[" + NL            
            + "\t\tid 1" + NL
            + "\t\tsource 1" + NL
            + "\t\ttarget 2" + NL
            + "\t\tweight 2.0" + NL
            + "\t]" + NL
            + "\tedge" + NL
            + "\t[" + NL            
            + "\t\tid 2" + NL
            + "\t\tsource 3" + NL
            + "\t\ttarget 1" + NL
            + "\t\tweight 5.0" + NL
            + "\t]" + NL
            + "]" + NL;
    
    private static final String UNDIRECTED_WEIGHTED_WITH_EDGE_LABELS
            = "Creator \"JGraphT GML Exporter\"" + NL
            + "Version 1" + NL
            + "graph" + NL
            + "[" + NL
            + "\tlabel \"\"" + NL
            + "\tdirected 0" + NL
            + "\tnode" + NL
            + "\t[" + NL            
            + "\t\tid 1" + NL
            + "\t]" + NL
            + "\tnode" + NL
            + "\t[" + NL            
            + "\t\tid 2" + NL
            + "\t]" + NL
            + "\tnode" + NL
            + "\t[" + NL            
            + "\t\tid 3" + NL
            + "\t]" + NL
            + "\tedge" + NL
            + "\t[" + NL            
            + "\t\tid 1" + NL
            + "\t\tsource 1" + NL
            + "\t\ttarget 2" + NL
            + "\t\tlabel \"(v1 : v2)\"" + NL
            + "\t\tweight 2.0" + NL
            + "\t]" + NL
            + "\tedge" + NL
            + "\t[" + NL            
            + "\t\tid 2" + NL
            + "\t\tsource 3" + NL
            + "\t\ttarget 1" + NL
            + "\t\tlabel \"(v3 : v1)\"" + NL            
            + "\t\tweight 5.0" + NL
            + "\t]" + NL
            + "]" + NL;
    
    private static final String UNDIRECTED_WITH_VERTEX_LABELS
            = "Creator \"JGraphT GML Exporter\"" + NL
            + "Version 1" + NL
            + "graph" + NL
            + "[" + NL
            + "\tlabel \"\"" + NL
            + "\tdirected 0" + NL
            + "\tnode" + NL
            + "\t[" + NL            
            + "\t\tid 1" + NL
            + "\t\tlabel \"v1\"" + NL            
            + "\t]" + NL
            + "\tnode" + NL
            + "\t[" + NL            
            + "\t\tid 2" + NL
            + "\t\tlabel \"v2\"" + NL            
            + "\t]" + NL
            + "\tnode" + NL
            + "\t[" + NL            
            + "\t\tid 3" + NL
            + "\t\tlabel \"v3\"" + NL            
            + "\t]" + NL
            + "\tedge" + NL
            + "\t[" + NL            
            + "\t\tid 1" + NL
            + "\t\tsource 1" + NL
            + "\t\ttarget 2" + NL
            + "\t]" + NL
            + "\tedge" + NL
            + "\t[" + NL            
            + "\t\tid 2" + NL
            + "\t\tsource 3" + NL
            + "\t\ttarget 1" + NL
            + "\t]" + NL
            + "]" + NL;
    
    private static final String UNDIRECTED_WITH_VERTEX_LABELS_AND_CUSTOM_ATTRIBUTES
            = "Creator \"JGraphT GML Exporter\"" + NL
            + "Version 1" + NL
            + "graph" + NL
            + "[" + NL
            + "\tlabel \"\"" + NL
            + "\tdirected 0" + NL
            + "\tnode" + NL
            + "\t[" + NL            
            + "\t\tid 1" + NL
            + "\t\tlabel \"v1\"" + NL
            + "\t\tcolor \"red\"" + NL
            + "\t]" + NL
            + "\tnode" + NL
            + "\t[" + NL            
            + "\t\tid 2" + NL
            + "\t\tlabel \"v2\"" + NL
            + "\t\tcolor \"black\"" + NL
            + "\t]" + NL
            + "\tnode" + NL
            + "\t[" + NL            
            + "\t\tid 3" + NL
            + "\t\tlabel \"v3\"" + NL
            + "\t\tcost 5.5" + NL
            + "\t\tlength 100" + NL
            + "\t\tvisited \"false\"" + NL
            + "\t]" + NL
            + "\tedge" + NL
            + "\t[" + NL            
            + "\t\tid 1" + NL
            + "\t\tsource 1" + NL
            + "\t\ttarget 2" + NL
            + "\t\tname \"first edge\"" + NL
            + "\t]" + NL
            + "\tedge" + NL
            + "\t[" + NL            
            + "\t\tid 2" + NL
            + "\t\tsource 3" + NL
            + "\t\ttarget 1" + NL
            + "\t]" + NL
            + "]" + NL;    
    
    private static final String DIRECTED
            = "Creator \"JGraphT GML Exporter\"" + NL
            + "Version 1" + NL
            + "graph" + NL
            + "[" + NL            
            + "\tlabel \"\"" + NL
            + "\tdirected 1" + NL
            + "\tnode" + NL
            + "\t[" + NL            
            + "\t\tid 1" + NL
            + "\t]" + NL
            + "\tnode" + NL
            + "\t[" + NL            
            + "\t\tid 2" + NL
            + "\t]" + NL
            + "\tnode" + NL
            + "\t[" + NL            
            + "\t\tid 3" + NL
            + "\t]" + NL
            + "\tnode" + NL
            + "\t[" + NL            
            + "\t\tid 4" + NL
            + "\t]" + NL
            + "\tnode" + NL
            + "\t[" + NL            
            + "\t\tid 5" + NL
            + "\t]" + NL
            + "\tedge" + NL
            + "\t[" + NL            
            + "\t\tid 1" + NL
            + "\t\tsource 1" + NL
            + "\t\ttarget 2" + NL
            + "\t]" + NL
            + "\tedge" + NL
            + "\t[" + NL            
            + "\t\tid 2" + NL
            + "\t\tsource 3" + NL
            + "\t\ttarget 1" + NL
            + "\t]" + NL
            + "\tedge" + NL
            + "\t[" + NL            
            + "\t\tid 3" + NL
            + "\t\tsource 2" + NL
            + "\t\ttarget 3" + NL
            + "\t]" + NL
            + "\tedge" + NL
            + "\t[" + NL            
            + "\t\tid 4" + NL
            + "\t\tsource 3" + NL
            + "\t\ttarget 4" + NL
            + "\t]" + NL
            + "\tedge" + NL
            + "\t[" + NL            
            + "\t\tid 5" + NL
            + "\t\tsource 4" + NL
            + "\t\ttarget 5" + NL
            + "\t]" + NL
            + "]" + NL;
    // @formatter:on

    // ~ Methods
    // ----------------------------------------------------------------

    @Test
    public void testUndirected()
        throws UnsupportedEncodingException, ExportException
    {
        Graph<String, DefaultEdge> g = new SimpleGraph<String, DefaultEdge>(DefaultEdge.class);
        g.addVertex(V1);
        g.addVertex(V2);
        g.addEdge(V1, V2);
        g.addVertex(V3);
        g.addEdge(V3, V1);

        GmlExporter<String, DefaultEdge> exporter = new GmlExporter<String, DefaultEdge>();
        exporter.setEdgeIdProvider(new IntegerIdProvider<>());
        ByteArrayOutputStream os = new ByteArrayOutputStream();
        exporter.exportGraph(g, os);
        String res = new String(os.toByteArray(), "UTF-8");
        assertEquals(UNDIRECTED, res);
    }

    @Test
    public void testUnweightedUndirected()
        throws UnsupportedEncodingException, ExportException
    {
        Graph<String, DefaultEdge> g = new SimpleGraph<>(DefaultEdge.class);
        g.addVertex(V1);
        g.addVertex(V2);
        g.addEdge(V1, V2);
        g.addVertex(V3);
        g.addEdge(V3, V1);

        GmlExporter<String, DefaultEdge> exporter = new GmlExporter<>();
        exporter.setEdgeIdProvider(new IntegerIdProvider<>());
        exporter.setParameter(GmlExporter.Parameter.EXPORT_EDGE_WEIGHTS, true);
        ByteArrayOutputStream os = new ByteArrayOutputStream();
        exporter.exportGraph(g, os);
        String res = new String(os.toByteArray(), "UTF-8");
        assertEquals(UNDIRECTED, res);
    }

    @Test
    public void testDirected()
        throws UnsupportedEncodingException, ExportException
    {
        Graph<String, DefaultEdge> g = new SimpleDirectedGraph<>(DefaultEdge.class);
        g.addVertex(V1);
        g.addVertex(V2);
        g.addVertex(V3);
        g.addVertex(V4);
        g.addVertex(V5);
        g.addEdge(V1, V2);
        g.addEdge(V3, V1);
        g.addEdge(V2, V3);
        g.addEdge(V3, V4);
        g.addEdge(V4, V5);

        GmlExporter<String, DefaultEdge> exporter = new GmlExporter<>();
        exporter.setEdgeIdProvider(new IntegerIdProvider<>());
        ByteArrayOutputStream os = new ByteArrayOutputStream();
        exporter.exportGraph(g, os);
        String res = new String(os.toByteArray(), "UTF-8");
        assertEquals(DIRECTED, res);
    }

    @Test
    public void testWeightedUndirected()
        throws UnsupportedEncodingException, ExportException
    {
        SimpleGraph<String, DefaultWeightedEdge> g =
            new SimpleWeightedGraph<String, DefaultWeightedEdge>(DefaultWeightedEdge.class);
        g.addVertex(V1);
        g.addVertex(V2);
        g.addVertex(V3);
        DefaultWeightedEdge e1 = g.addEdge(V1, V2);
        g.setEdgeWeight(e1, 2.0);
        DefaultWeightedEdge e2 = g.addEdge(V3, V1);
        g.setEdgeWeight(e2, 5.0);

        GmlExporter<String, DefaultWeightedEdge> exporter = new GmlExporter<>();
        exporter.setEdgeIdProvider(new IntegerIdProvider<>());
        exporter.setParameter(GmlExporter.Parameter.EXPORT_EDGE_WEIGHTS, true);
        ByteArrayOutputStream os = new ByteArrayOutputStream();
        exporter.exportGraph(g, os);
        String res = new String(os.toByteArray(), "UTF-8");
        assertEquals(UNDIRECTED_WEIGHTED, res);
    }

    @Test
    public void testWeightedUndirectedWithEdgeLabels()
        throws UnsupportedEncodingException, ExportException
    {
        SimpleGraph<String, DefaultWeightedEdge> g =
            new SimpleWeightedGraph<>(DefaultWeightedEdge.class);
        g.addVertex(V1);
        g.addVertex(V2);
        g.addVertex(V3);
        DefaultWeightedEdge e1 = g.addEdge(V1, V2);
        g.setEdgeWeight(e1, 2.0);
        DefaultWeightedEdge e2 = g.addEdge(V3, V1);
        g.setEdgeWeight(e2, 5.0);

        GmlExporter<String, DefaultWeightedEdge> exporter = new GmlExporter<>();
        exporter.setEdgeIdProvider(new IntegerIdProvider<>());
        exporter.setParameter(GmlExporter.Parameter.EXPORT_EDGE_WEIGHTS, true);
        exporter.setParameter(GmlExporter.Parameter.EXPORT_EDGE_LABELS, true);
        ByteArrayOutputStream os = new ByteArrayOutputStream();
        exporter.exportGraph(g, os);
        String res = new String(os.toByteArray(), "UTF-8");
        assertEquals(UNDIRECTED_WEIGHTED_WITH_EDGE_LABELS, res);
    }

    @Test
    public void testUndirectedWithVertexLabels()
        throws UnsupportedEncodingException, ExportException
    {
        SimpleGraph<String, DefaultWeightedEdge> g =
            new SimpleWeightedGraph<>(DefaultWeightedEdge.class);
        g.addVertex(V1);
        g.addVertex(V2);
        g.addVertex(V3);
        DefaultWeightedEdge e1 = g.addEdge(V1, V2);
        g.setEdgeWeight(e1, 2.0);
        DefaultWeightedEdge e2 = g.addEdge(V3, V1);
        g.setEdgeWeight(e2, 5.0);

        GmlExporter<String, DefaultWeightedEdge> exporter = new GmlExporter<>();
        exporter.setEdgeIdProvider(new IntegerIdProvider<>());
        exporter.setParameter(GmlExporter.Parameter.EXPORT_VERTEX_LABELS, true);
        ByteArrayOutputStream os = new ByteArrayOutputStream();
        exporter.exportGraph(g, os);
        String res = new String(os.toByteArray(), "UTF-8");
        assertEquals(UNDIRECTED_WITH_VERTEX_LABELS, res);
    }

    @Test
    public void testParameters()
    {
        GmlExporter<String, DefaultWeightedEdge> exporter =
            new GmlExporter<String, DefaultWeightedEdge>();
        assertFalse(exporter.isParameter(GmlExporter.Parameter.EXPORT_VERTEX_LABELS));
        assertFalse(exporter.isParameter(GmlExporter.Parameter.EXPORT_EDGE_LABELS));
        assertFalse(exporter.isParameter(GmlExporter.Parameter.EXPORT_EDGE_WEIGHTS));
        exporter.setParameter(GmlExporter.Parameter.EXPORT_VERTEX_LABELS, true);
        assertTrue(exporter.isParameter(GmlExporter.Parameter.EXPORT_VERTEX_LABELS));
        exporter.setParameter(GmlExporter.Parameter.EXPORT_VERTEX_LABELS, false);
        assertFalse(exporter.isParameter(GmlExporter.Parameter.EXPORT_VERTEX_LABELS));
        exporter.setParameter(GmlExporter.Parameter.EXPORT_EDGE_LABELS, true);
        assertTrue(exporter.isParameter(GmlExporter.Parameter.EXPORT_EDGE_LABELS));
        exporter.setParameter(GmlExporter.Parameter.EXPORT_EDGE_LABELS, false);
        assertFalse(exporter.isParameter(GmlExporter.Parameter.EXPORT_EDGE_LABELS));
        exporter.setParameter(GmlExporter.Parameter.EXPORT_EDGE_WEIGHTS, true);
        assertTrue(exporter.isParameter(GmlExporter.Parameter.EXPORT_EDGE_WEIGHTS));
        exporter.setParameter(GmlExporter.Parameter.EXPORT_EDGE_WEIGHTS, false);
        assertFalse(exporter.isParameter(GmlExporter.Parameter.EXPORT_EDGE_WEIGHTS));
    }

    @Test
    public void testUndirectedWithCustomVertexAttributesAndVertexLabels()
        throws UnsupportedEncodingException, ExportException
    {
        SimpleGraph<String, DefaultWeightedEdge> g =
            new SimpleWeightedGraph<>(DefaultWeightedEdge.class);
        g.addVertex(V1);
        g.addVertex(V2);
        g.addVertex(V3);
        DefaultWeightedEdge e1 = g.addEdge(V1, V2);
        g.setEdgeWeight(e1, 2.0);
        DefaultWeightedEdge e2 = g.addEdge(V3, V1);
        g.setEdgeWeight(e2, 5.0);

        GmlExporter<String, DefaultWeightedEdge> exporter = new GmlExporter<>();
        exporter.setEdgeIdProvider(new IntegerIdProvider<>());
        exporter.setParameter(GmlExporter.Parameter.EXPORT_VERTEX_LABELS, true);
        exporter.setParameter(GmlExporter.Parameter.EXPORT_CUSTOM_VERTEX_ATTRIBUTES, true);
        exporter.setParameter(GmlExporter.Parameter.EXPORT_CUSTOM_EDGE_ATTRIBUTES, true);

        exporter.setVertexAttributeProvider(v -> {
            Map<String, Attribute> map = new HashMap<>();
            if (v.equals(V1)) {
                map.put("color", DefaultAttribute.createAttribute("red"));
            }
            if (v.equals(V2)) {
                map.put("color", DefaultAttribute.createAttribute("black"));
            }
            if (v.equals(V3)) {
                map.put("cost", DefaultAttribute.createAttribute(5.5d));
                map.put("length", DefaultAttribute.createAttribute(100L));
                map.put("visited", DefaultAttribute.createAttribute(false));
            }
            return map;
        });

        exporter.setEdgeAttributeProvider(e -> {
            Map<String, Attribute> map = new HashMap<>();
            if (e.equals(e1)) {
                map.put("name", DefaultAttribute.createAttribute("first edge"));
            }
            return map;
        });

        ByteArrayOutputStream os = new ByteArrayOutputStream();
        exporter.exportGraph(g, os);
        String res = new String(os.toByteArray(), "UTF-8");
        assertEquals(UNDIRECTED_WITH_VERTEX_LABELS_AND_CUSTOM_ATTRIBUTES, res);
    }

    @Test(expected = IllegalArgumentException.class)
    public void testBadCustomVertexAttributes()
        throws UnsupportedEncodingException
    {
        SimpleGraph<String, DefaultWeightedEdge> g =
            new SimpleWeightedGraph<>(DefaultWeightedEdge.class);
        g.addVertex(V1);
        g.addVertex(V2);

        GmlExporter<String, DefaultWeightedEdge> exporter = new GmlExporter<>();
        exporter.setEdgeIdProvider(new IntegerIdProvider<>());
        exporter.setParameter(GmlExporter.Parameter.EXPORT_CUSTOM_VERTEX_ATTRIBUTES, true);

        exporter.setVertexAttributeProvider(v -> {
            Map<String, Attribute> map = new HashMap<>();
            if (v.equals(V1)) {
                map.put("id", DefaultAttribute.createAttribute("custom-id"));
            }
            return map;
        });

        ByteArrayOutputStream os = new ByteArrayOutputStream();
        exporter.exportGraph(g, os);
    }

    @Test(expected = IllegalArgumentException.class)
    public void testBadCustomEdgeAttributeId()
        throws UnsupportedEncodingException
    {
        SimpleGraph<String, DefaultWeightedEdge> g =
            new SimpleWeightedGraph<>(DefaultWeightedEdge.class);
        g.addVertex(V1);
        g.addVertex(V2);
        DefaultWeightedEdge e1 = g.addEdge(V1, V2);
        g.setEdgeWeight(e1, 2.0);

        GmlExporter<String, DefaultWeightedEdge> exporter = new GmlExporter<>();
        exporter.setEdgeIdProvider(new IntegerIdProvider<>());
        exporter.setParameter(GmlExporter.Parameter.EXPORT_CUSTOM_EDGE_ATTRIBUTES, true);

        exporter.setEdgeAttributeProvider(e -> {
            Map<String, Attribute> map = new HashMap<>();
            if (e.equals(e1)) {
                map.put("id", DefaultAttribute.createAttribute("id"));
            }
            return map;
        });

        ByteArrayOutputStream os = new ByteArrayOutputStream();
        exporter.exportGraph(g, os);
    }

    @Test(expected = IllegalArgumentException.class)
    public void testBadCustomEdgeAttributeSource()
        throws UnsupportedEncodingException
    {
        SimpleGraph<String, DefaultWeightedEdge> g =
            new SimpleWeightedGraph<>(DefaultWeightedEdge.class);
        g.addVertex(V1);
        g.addVertex(V2);
        DefaultWeightedEdge e1 = g.addEdge(V1, V2);
        g.setEdgeWeight(e1, 2.0);

        GmlExporter<String, DefaultWeightedEdge> exporter = new GmlExporter<>();
        exporter.setEdgeIdProvider(new IntegerIdProvider<>());
        exporter.setParameter(GmlExporter.Parameter.EXPORT_CUSTOM_EDGE_ATTRIBUTES, true);

        exporter.setEdgeAttributeProvider(e -> {
            Map<String, Attribute> map = new HashMap<>();
            if (e.equals(e1)) {
                map.put("source", DefaultAttribute.createAttribute("source"));
            }
            return map;
        });

        ByteArrayOutputStream os = new ByteArrayOutputStream();
        exporter.exportGraph(g, os);
    }

    @Test(expected = IllegalArgumentException.class)
    public void testBadCustomEdgeAttributeTarget()
        throws UnsupportedEncodingException
    {
        SimpleGraph<String, DefaultWeightedEdge> g =
            new SimpleWeightedGraph<>(DefaultWeightedEdge.class);
        g.addVertex(V1);
        g.addVertex(V2);
        DefaultWeightedEdge e1 = g.addEdge(V1, V2);
        g.setEdgeWeight(e1, 2.0);

        GmlExporter<String, DefaultWeightedEdge> exporter = new GmlExporter<>();
        exporter.setEdgeIdProvider(new IntegerIdProvider<>());
        exporter.setParameter(GmlExporter.Parameter.EXPORT_CUSTOM_EDGE_ATTRIBUTES, true);

        exporter.setEdgeAttributeProvider(e -> {
            Map<String, Attribute> map = new HashMap<>();
            if (e.equals(e1)) {
                map.put("target", DefaultAttribute.createAttribute("target"));
            }
            return map;
        });

        ByteArrayOutputStream os = new ByteArrayOutputStream();
        exporter.exportGraph(g, os);
    }
}
=======
/*
 * (C) Copyright 2006-2023, by John V Sichi and Contributors.
 *
 * JGraphT : a free Java graph-theory library
 *
 * See the CONTRIBUTORS.md file distributed with this work for additional
 * information regarding copyright ownership.
 *
 * This program and the accompanying materials are made available under the
 * terms of the Eclipse Public License 2.0 which is available at
 * http://www.eclipse.org/legal/epl-2.0, or the
 * GNU Lesser General Public License v2.1 or later
 * which is available at
 * http://www.gnu.org/licenses/old-licenses/lgpl-2.1-standalone.html.
 *
 * SPDX-License-Identifier: EPL-2.0 OR LGPL-2.1-or-later
 */
package org.jgrapht.nio.gml;

import org.jgrapht.*;
import org.jgrapht.graph.*;
import org.jgrapht.nio.*;
import org.junit.*;

import java.io.*;
import java.util.*;

import static org.junit.Assert.*;

/**
 * Tests
 * 
 * @author John V. Sichi
 * @author Dimitrios Michail
 */
public class GmlExporterTest
{
    // ~ Static fields/initializers
    // ---------------------------------------------

    private static final String V1 = "v1";
    private static final String V2 = "v2";
    private static final String V3 = "v3";
    private static final String V4 = "v4";
    private static final String V5 = "v5";

    private static final String NL = System.getProperty("line.separator");

    // @formatter:off
    private static final String UNDIRECTED =
            "Creator \"JGraphT GML Exporter\"" + NL
            + "Version 1" + NL
            + "graph" + NL
            + "[" + NL
            + "\tlabel \"\"" + NL
            + "\tdirected 0" + NL
            + "\tnode" + NL
            + "\t[" + NL
            + "\t\tid 1" + NL
            + "\t]" + NL
            + "\tnode" + NL
            + "\t[" + NL
            + "\t\tid 2" + NL
            + "\t]" + NL
            + "\tnode" + NL
            + "\t[" + NL
            + "\t\tid 3" + NL
            + "\t]" + NL
            + "\tedge" + NL
            + "\t[" + NL
            + "\t\tid 1" + NL
            + "\t\tsource 1" + NL
            + "\t\ttarget 2" + NL
            + "\t]" + NL
            + "\tedge" + NL
            + "\t[" + NL
            + "\t\tid 2" + NL
            + "\t\tsource 3" + NL
            + "\t\ttarget 1" + NL
            + "\t]" + NL
            + "]" + NL;

    private static final String UNDIRECTED_GRAPHICS_SECTION =
            "Creator \"JGraphT GML Exporter\"" + NL
            + "Version 1" + NL
            + "graph" + NL
            + "[" + NL
            + "\tlabel \"\"" + NL
            + "\tdirected 0" + NL
            + "\tnode" + NL
            + "\t[" + NL
            + "\t\tid 1" + NL
            + "\t\tgraphics" + NL
            + "\t\t[" + NL
            + "\t\t\tfill \"#FF0000\"" + NL
            + "\t\t]" + NL
            + "\t]" + NL
            + "\tnode" + NL
            + "\t[" + NL
            + "\t\tid 2" + NL
            + "\t\tgraphics" + NL
            + "\t\t[" + NL
            + "\t\t\tfill \"#FF0000\"" + NL
            + "\t\t]" + NL
            + "\t]" + NL
            + "\tedge" + NL
            + "\t[" + NL
            + "\t\tid 1" + NL
            + "\t\tsource 1" + NL
            + "\t\ttarget 2" + NL
            + "\t]" + NL
            + "]" + NL;

    private static final String UNDIRECTED_WEIGHTED
            = "Creator \"JGraphT GML Exporter\"" + NL
            + "Version 1" + NL
            + "graph" + NL
            + "[" + NL
            + "\tlabel \"\"" + NL
            + "\tdirected 0" + NL
            + "\tnode" + NL
            + "\t[" + NL            
            + "\t\tid 1" + NL
            + "\t]" + NL
            + "\tnode" + NL
            + "\t[" + NL            
            + "\t\tid 2" + NL
            + "\t]" + NL
            + "\tnode" + NL
            + "\t[" + NL            
            + "\t\tid 3" + NL
            + "\t]" + NL
            + "\tedge" + NL
            + "\t[" + NL            
            + "\t\tid 1" + NL
            + "\t\tsource 1" + NL
            + "\t\ttarget 2" + NL
            + "\t\tweight 2.0" + NL
            + "\t]" + NL
            + "\tedge" + NL
            + "\t[" + NL            
            + "\t\tid 2" + NL
            + "\t\tsource 3" + NL
            + "\t\ttarget 1" + NL
            + "\t\tweight 5.0" + NL
            + "\t]" + NL
            + "]" + NL;
    
    private static final String UNDIRECTED_WEIGHTED_WITH_EDGE_LABELS
            = "Creator \"JGraphT GML Exporter\"" + NL
            + "Version 1" + NL
            + "graph" + NL
            + "[" + NL
            + "\tlabel \"\"" + NL
            + "\tdirected 0" + NL
            + "\tnode" + NL
            + "\t[" + NL            
            + "\t\tid 1" + NL
            + "\t]" + NL
            + "\tnode" + NL
            + "\t[" + NL            
            + "\t\tid 2" + NL
            + "\t]" + NL
            + "\tnode" + NL
            + "\t[" + NL            
            + "\t\tid 3" + NL
            + "\t]" + NL
            + "\tedge" + NL
            + "\t[" + NL            
            + "\t\tid 1" + NL
            + "\t\tsource 1" + NL
            + "\t\ttarget 2" + NL
            + "\t\tlabel \"(v1 : v2)\"" + NL
            + "\t\tweight 2.0" + NL
            + "\t]" + NL
            + "\tedge" + NL
            + "\t[" + NL            
            + "\t\tid 2" + NL
            + "\t\tsource 3" + NL
            + "\t\ttarget 1" + NL
            + "\t\tlabel \"(v3 : v1)\"" + NL            
            + "\t\tweight 5.0" + NL
            + "\t]" + NL
            + "]" + NL;
    
    private static final String UNDIRECTED_WITH_VERTEX_LABELS
            = "Creator \"JGraphT GML Exporter\"" + NL
            + "Version 1" + NL
            + "graph" + NL
            + "[" + NL
            + "\tlabel \"\"" + NL
            + "\tdirected 0" + NL
            + "\tnode" + NL
            + "\t[" + NL            
            + "\t\tid 1" + NL
            + "\t\tlabel \"v1\"" + NL            
            + "\t]" + NL
            + "\tnode" + NL
            + "\t[" + NL            
            + "\t\tid 2" + NL
            + "\t\tlabel \"v2\"" + NL            
            + "\t]" + NL
            + "\tnode" + NL
            + "\t[" + NL            
            + "\t\tid 3" + NL
            + "\t\tlabel \"v3\"" + NL            
            + "\t]" + NL
            + "\tedge" + NL
            + "\t[" + NL            
            + "\t\tid 1" + NL
            + "\t\tsource 1" + NL
            + "\t\ttarget 2" + NL
            + "\t]" + NL
            + "\tedge" + NL
            + "\t[" + NL            
            + "\t\tid 2" + NL
            + "\t\tsource 3" + NL
            + "\t\ttarget 1" + NL
            + "\t]" + NL
            + "]" + NL;
    
    private static final String UNDIRECTED_WITH_VERTEX_LABELS_AND_CUSTOM_ATTRIBUTES
            = "Creator \"JGraphT GML Exporter\"" + NL
            + "Version 1" + NL
            + "graph" + NL
            + "[" + NL
            + "\tlabel \"\"" + NL
            + "\tdirected 0" + NL
            + "\tnode" + NL
            + "\t[" + NL            
            + "\t\tid 1" + NL
            + "\t\tlabel \"v1\"" + NL
            + "\t\tcolor \"red\"" + NL
            + "\t]" + NL
            + "\tnode" + NL
            + "\t[" + NL            
            + "\t\tid 2" + NL
            + "\t\tlabel \"v2\"" + NL
            + "\t\tcolor \"black\"" + NL
            + "\t]" + NL
            + "\tnode" + NL
            + "\t[" + NL            
            + "\t\tid 3" + NL
            + "\t\tlabel \"v3\"" + NL
            + "\t\tcost 5.5" + NL
            + "\t\tlength 100" + NL
            + "\t\tvisited \"false\"" + NL
            + "\t]" + NL
            + "\tedge" + NL
            + "\t[" + NL            
            + "\t\tid 1" + NL
            + "\t\tsource 1" + NL
            + "\t\ttarget 2" + NL
            + "\t\tname \"first edge\"" + NL
            + "\t]" + NL
            + "\tedge" + NL
            + "\t[" + NL            
            + "\t\tid 2" + NL
            + "\t\tsource 3" + NL
            + "\t\ttarget 1" + NL
            + "\t]" + NL
            + "]" + NL;    
    
    private static final String DIRECTED
            = "Creator \"JGraphT GML Exporter\"" + NL
            + "Version 1" + NL
            + "graph" + NL
            + "[" + NL            
            + "\tlabel \"\"" + NL
            + "\tdirected 1" + NL
            + "\tnode" + NL
            + "\t[" + NL            
            + "\t\tid 1" + NL
            + "\t]" + NL
            + "\tnode" + NL
            + "\t[" + NL            
            + "\t\tid 2" + NL
            + "\t]" + NL
            + "\tnode" + NL
            + "\t[" + NL            
            + "\t\tid 3" + NL
            + "\t]" + NL
            + "\tnode" + NL
            + "\t[" + NL            
            + "\t\tid 4" + NL
            + "\t]" + NL
            + "\tnode" + NL
            + "\t[" + NL            
            + "\t\tid 5" + NL
            + "\t]" + NL
            + "\tedge" + NL
            + "\t[" + NL            
            + "\t\tid 1" + NL
            + "\t\tsource 1" + NL
            + "\t\ttarget 2" + NL
            + "\t]" + NL
            + "\tedge" + NL
            + "\t[" + NL            
            + "\t\tid 2" + NL
            + "\t\tsource 3" + NL
            + "\t\ttarget 1" + NL
            + "\t]" + NL
            + "\tedge" + NL
            + "\t[" + NL            
            + "\t\tid 3" + NL
            + "\t\tsource 2" + NL
            + "\t\ttarget 3" + NL
            + "\t]" + NL
            + "\tedge" + NL
            + "\t[" + NL            
            + "\t\tid 4" + NL
            + "\t\tsource 3" + NL
            + "\t\ttarget 4" + NL
            + "\t]" + NL
            + "\tedge" + NL
            + "\t[" + NL            
            + "\t\tid 5" + NL
            + "\t\tsource 4" + NL
            + "\t\ttarget 5" + NL
            + "\t]" + NL
            + "]" + NL;
    // @formatter:on

    // ~ Methods
    // ----------------------------------------------------------------

    @Test
    public void testUndirected()
        throws UnsupportedEncodingException, ExportException
    {
        Graph<String, DefaultEdge> g = new SimpleGraph<String, DefaultEdge>(DefaultEdge.class);
        g.addVertex(V1);
        g.addVertex(V2);
        g.addEdge(V1, V2);
        g.addVertex(V3);
        g.addEdge(V3, V1);

        GmlExporter<String, DefaultEdge> exporter = new GmlExporter<String, DefaultEdge>();
        exporter.setEdgeIdProvider(new IntegerIdProvider<>());
        ByteArrayOutputStream os = new ByteArrayOutputStream();
        exporter.exportGraph(g, os);
        String res = new String(os.toByteArray(), "UTF-8");
        assertEquals(UNDIRECTED, res);
    }

    @Test
    public void testGraphicsSection()
            throws UnsupportedEncodingException,
            ExportException
    {
        Graph<String, DefaultEdge> g = new SimpleGraph<String, DefaultEdge>(DefaultEdge.class);
        g.addVertex(V1);
        g.addVertex(V2);
        g.addEdge(V1, V2);

        GmlExporter<String, DefaultEdge> exporter = new GmlExporter<String, DefaultEdge>();
        exporter.setParameter(GmlExporter.Parameter.EXPORT_CUSTOM_VERTEX_GRAPHICS_ATTRIBUTES, true);
        exporter.setEdgeIdProvider(new IntegerIdProvider<>());
        exporter.setVertexGraphicsAttributeProvider(v -> Map.of("fill", DefaultAttribute.createAttribute("#FF0000")));
        ByteArrayOutputStream os = new ByteArrayOutputStream();
        exporter.exportGraph(g, os);
        String res = new String(os.toByteArray(), "UTF-8");
        assertEquals(UNDIRECTED_GRAPHICS_SECTION, res);
    }

    @Test
    public void testUnweightedUndirected()
        throws UnsupportedEncodingException, ExportException
    {
        Graph<String, DefaultEdge> g = new SimpleGraph<>(DefaultEdge.class);
        g.addVertex(V1);
        g.addVertex(V2);
        g.addEdge(V1, V2);
        g.addVertex(V3);
        g.addEdge(V3, V1);

        GmlExporter<String, DefaultEdge> exporter = new GmlExporter<>();
        exporter.setEdgeIdProvider(new IntegerIdProvider<>());
        exporter.setParameter(GmlExporter.Parameter.EXPORT_EDGE_WEIGHTS, true);
        ByteArrayOutputStream os = new ByteArrayOutputStream();
        exporter.exportGraph(g, os);
        String res = new String(os.toByteArray(), "UTF-8");
        assertEquals(UNDIRECTED, res);
    }

    @Test
    public void testDirected()
        throws UnsupportedEncodingException, ExportException
    {
        Graph<String, DefaultEdge> g = new SimpleDirectedGraph<>(DefaultEdge.class);
        g.addVertex(V1);
        g.addVertex(V2);
        g.addVertex(V3);
        g.addVertex(V4);
        g.addVertex(V5);
        g.addEdge(V1, V2);
        g.addEdge(V3, V1);
        g.addEdge(V2, V3);
        g.addEdge(V3, V4);
        g.addEdge(V4, V5);

        GmlExporter<String, DefaultEdge> exporter = new GmlExporter<>();
        exporter.setEdgeIdProvider(new IntegerIdProvider<>());
        ByteArrayOutputStream os = new ByteArrayOutputStream();
        exporter.exportGraph(g, os);
        String res = new String(os.toByteArray(), "UTF-8");
        assertEquals(DIRECTED, res);
    }

    @Test
    public void testWeightedUndirected()
        throws UnsupportedEncodingException, ExportException
    {
        SimpleGraph<String, DefaultWeightedEdge> g =
            new SimpleWeightedGraph<String, DefaultWeightedEdge>(DefaultWeightedEdge.class);
        g.addVertex(V1);
        g.addVertex(V2);
        g.addVertex(V3);
        DefaultWeightedEdge e1 = g.addEdge(V1, V2);
        g.setEdgeWeight(e1, 2.0);
        DefaultWeightedEdge e2 = g.addEdge(V3, V1);
        g.setEdgeWeight(e2, 5.0);

        GmlExporter<String, DefaultWeightedEdge> exporter = new GmlExporter<>();
        exporter.setEdgeIdProvider(new IntegerIdProvider<>());
        exporter.setParameter(GmlExporter.Parameter.EXPORT_EDGE_WEIGHTS, true);
        ByteArrayOutputStream os = new ByteArrayOutputStream();
        exporter.exportGraph(g, os);
        String res = new String(os.toByteArray(), "UTF-8");
        assertEquals(UNDIRECTED_WEIGHTED, res);
    }

    @Test
    public void testWeightedUndirectedWithEdgeLabels()
        throws UnsupportedEncodingException, ExportException
    {
        SimpleGraph<String, DefaultWeightedEdge> g =
            new SimpleWeightedGraph<>(DefaultWeightedEdge.class);
        g.addVertex(V1);
        g.addVertex(V2);
        g.addVertex(V3);
        DefaultWeightedEdge e1 = g.addEdge(V1, V2);
        g.setEdgeWeight(e1, 2.0);
        DefaultWeightedEdge e2 = g.addEdge(V3, V1);
        g.setEdgeWeight(e2, 5.0);

        GmlExporter<String, DefaultWeightedEdge> exporter = new GmlExporter<>();
        exporter.setEdgeIdProvider(new IntegerIdProvider<>());
        exporter.setParameter(GmlExporter.Parameter.EXPORT_EDGE_WEIGHTS, true);
        exporter.setParameter(GmlExporter.Parameter.EXPORT_EDGE_LABELS, true);
        ByteArrayOutputStream os = new ByteArrayOutputStream();
        exporter.exportGraph(g, os);
        String res = new String(os.toByteArray(), "UTF-8");
        assertEquals(UNDIRECTED_WEIGHTED_WITH_EDGE_LABELS, res);
    }

    @Test
    public void testUndirectedWithVertexLabels()
        throws UnsupportedEncodingException, ExportException
    {
        SimpleGraph<String, DefaultWeightedEdge> g =
            new SimpleWeightedGraph<>(DefaultWeightedEdge.class);
        g.addVertex(V1);
        g.addVertex(V2);
        g.addVertex(V3);
        DefaultWeightedEdge e1 = g.addEdge(V1, V2);
        g.setEdgeWeight(e1, 2.0);
        DefaultWeightedEdge e2 = g.addEdge(V3, V1);
        g.setEdgeWeight(e2, 5.0);

        GmlExporter<String, DefaultWeightedEdge> exporter = new GmlExporter<>();
        exporter.setEdgeIdProvider(new IntegerIdProvider<>());
        exporter.setParameter(GmlExporter.Parameter.EXPORT_VERTEX_LABELS, true);
        ByteArrayOutputStream os = new ByteArrayOutputStream();
        exporter.exportGraph(g, os);
        String res = new String(os.toByteArray(), "UTF-8");
        assertEquals(UNDIRECTED_WITH_VERTEX_LABELS, res);
    }

    @Test
    public void testParameters()
    {
        GmlExporter<String, DefaultWeightedEdge> exporter =
            new GmlExporter<String, DefaultWeightedEdge>();
        assertFalse(exporter.isParameter(GmlExporter.Parameter.EXPORT_VERTEX_LABELS));
        assertFalse(exporter.isParameter(GmlExporter.Parameter.EXPORT_EDGE_LABELS));
        assertFalse(exporter.isParameter(GmlExporter.Parameter.EXPORT_EDGE_WEIGHTS));
        exporter.setParameter(GmlExporter.Parameter.EXPORT_VERTEX_LABELS, true);
        assertTrue(exporter.isParameter(GmlExporter.Parameter.EXPORT_VERTEX_LABELS));
        exporter.setParameter(GmlExporter.Parameter.EXPORT_VERTEX_LABELS, false);
        assertFalse(exporter.isParameter(GmlExporter.Parameter.EXPORT_VERTEX_LABELS));
        exporter.setParameter(GmlExporter.Parameter.EXPORT_EDGE_LABELS, true);
        assertTrue(exporter.isParameter(GmlExporter.Parameter.EXPORT_EDGE_LABELS));
        exporter.setParameter(GmlExporter.Parameter.EXPORT_EDGE_LABELS, false);
        assertFalse(exporter.isParameter(GmlExporter.Parameter.EXPORT_EDGE_LABELS));
        exporter.setParameter(GmlExporter.Parameter.EXPORT_EDGE_WEIGHTS, true);
        assertTrue(exporter.isParameter(GmlExporter.Parameter.EXPORT_EDGE_WEIGHTS));
        exporter.setParameter(GmlExporter.Parameter.EXPORT_EDGE_WEIGHTS, false);
        assertFalse(exporter.isParameter(GmlExporter.Parameter.EXPORT_EDGE_WEIGHTS));
    }

    @Test
    public void testUndirectedWithCustomVertexAttributesAndVertexLabels()
        throws UnsupportedEncodingException, ExportException
    {
        SimpleGraph<String, DefaultWeightedEdge> g =
            new SimpleWeightedGraph<>(DefaultWeightedEdge.class);
        g.addVertex(V1);
        g.addVertex(V2);
        g.addVertex(V3);
        DefaultWeightedEdge e1 = g.addEdge(V1, V2);
        g.setEdgeWeight(e1, 2.0);
        DefaultWeightedEdge e2 = g.addEdge(V3, V1);
        g.setEdgeWeight(e2, 5.0);

        GmlExporter<String, DefaultWeightedEdge> exporter = new GmlExporter<>();
        exporter.setEdgeIdProvider(new IntegerIdProvider<>());
        exporter.setParameter(GmlExporter.Parameter.EXPORT_VERTEX_LABELS, true);
        exporter.setParameter(GmlExporter.Parameter.EXPORT_CUSTOM_VERTEX_ATTRIBUTES, true);
        exporter.setParameter(GmlExporter.Parameter.EXPORT_CUSTOM_EDGE_ATTRIBUTES, true);

        exporter.setVertexAttributeProvider(v -> {
            Map<String, Attribute> map = new HashMap<>();
            if (v.equals(V1)) {
                map.put("color", DefaultAttribute.createAttribute("red"));
            }
            if (v.equals(V2)) {
                map.put("color", DefaultAttribute.createAttribute("black"));
            }
            if (v.equals(V3)) {
                map.put("cost", DefaultAttribute.createAttribute(5.5d));
                map.put("length", DefaultAttribute.createAttribute(100L));
                map.put("visited", DefaultAttribute.createAttribute(false));
            }
            return map;
        });

        exporter.setEdgeAttributeProvider(e -> {
            Map<String, Attribute> map = new HashMap<>();
            if (e.equals(e1)) {
                map.put("name", DefaultAttribute.createAttribute("first edge"));
            }
            return map;
        });

        ByteArrayOutputStream os = new ByteArrayOutputStream();
        exporter.exportGraph(g, os);
        String res = new String(os.toByteArray(), "UTF-8");
        assertEquals(UNDIRECTED_WITH_VERTEX_LABELS_AND_CUSTOM_ATTRIBUTES, res);
    }

    @Test(expected = IllegalArgumentException.class)
    public void testBadCustomVertexAttributes()
        throws UnsupportedEncodingException
    {
        SimpleGraph<String, DefaultWeightedEdge> g =
            new SimpleWeightedGraph<>(DefaultWeightedEdge.class);
        g.addVertex(V1);
        g.addVertex(V2);

        GmlExporter<String, DefaultWeightedEdge> exporter = new GmlExporter<>();
        exporter.setEdgeIdProvider(new IntegerIdProvider<>());
        exporter.setParameter(GmlExporter.Parameter.EXPORT_CUSTOM_VERTEX_ATTRIBUTES, true);

        exporter.setVertexAttributeProvider(v -> {
            Map<String, Attribute> map = new HashMap<>();
            if (v.equals(V1)) {
                map.put("id", DefaultAttribute.createAttribute("custom-id"));
            }
            return map;
        });

        ByteArrayOutputStream os = new ByteArrayOutputStream();
        exporter.exportGraph(g, os);
    }

    @Test(expected = IllegalArgumentException.class)
    public void testBadCustomEdgeAttributeId()
        throws UnsupportedEncodingException
    {
        SimpleGraph<String, DefaultWeightedEdge> g =
            new SimpleWeightedGraph<>(DefaultWeightedEdge.class);
        g.addVertex(V1);
        g.addVertex(V2);
        DefaultWeightedEdge e1 = g.addEdge(V1, V2);
        g.setEdgeWeight(e1, 2.0);

        GmlExporter<String, DefaultWeightedEdge> exporter = new GmlExporter<>();
        exporter.setEdgeIdProvider(new IntegerIdProvider<>());
        exporter.setParameter(GmlExporter.Parameter.EXPORT_CUSTOM_EDGE_ATTRIBUTES, true);

        exporter.setEdgeAttributeProvider(e -> {
            Map<String, Attribute> map = new HashMap<>();
            if (e.equals(e1)) {
                map.put("id", DefaultAttribute.createAttribute("id"));
            }
            return map;
        });

        ByteArrayOutputStream os = new ByteArrayOutputStream();
        exporter.exportGraph(g, os);
    }

    @Test(expected = IllegalArgumentException.class)
    public void testBadCustomEdgeAttributeSource()
        throws UnsupportedEncodingException
    {
        SimpleGraph<String, DefaultWeightedEdge> g =
            new SimpleWeightedGraph<>(DefaultWeightedEdge.class);
        g.addVertex(V1);
        g.addVertex(V2);
        DefaultWeightedEdge e1 = g.addEdge(V1, V2);
        g.setEdgeWeight(e1, 2.0);

        GmlExporter<String, DefaultWeightedEdge> exporter = new GmlExporter<>();
        exporter.setEdgeIdProvider(new IntegerIdProvider<>());
        exporter.setParameter(GmlExporter.Parameter.EXPORT_CUSTOM_EDGE_ATTRIBUTES, true);

        exporter.setEdgeAttributeProvider(e -> {
            Map<String, Attribute> map = new HashMap<>();
            if (e.equals(e1)) {
                map.put("source", DefaultAttribute.createAttribute("source"));
            }
            return map;
        });

        ByteArrayOutputStream os = new ByteArrayOutputStream();
        exporter.exportGraph(g, os);
    }

    @Test(expected = IllegalArgumentException.class)
    public void testBadCustomEdgeAttributeTarget()
        throws UnsupportedEncodingException
    {
        SimpleGraph<String, DefaultWeightedEdge> g =
            new SimpleWeightedGraph<>(DefaultWeightedEdge.class);
        g.addVertex(V1);
        g.addVertex(V2);
        DefaultWeightedEdge e1 = g.addEdge(V1, V2);
        g.setEdgeWeight(e1, 2.0);

        GmlExporter<String, DefaultWeightedEdge> exporter = new GmlExporter<>();
        exporter.setEdgeIdProvider(new IntegerIdProvider<>());
        exporter.setParameter(GmlExporter.Parameter.EXPORT_CUSTOM_EDGE_ATTRIBUTES, true);

        exporter.setEdgeAttributeProvider(e -> {
            Map<String, Attribute> map = new HashMap<>();
            if (e.equals(e1)) {
                map.put("target", DefaultAttribute.createAttribute("target"));
            }
            return map;
        });

        ByteArrayOutputStream os = new ByteArrayOutputStream();
        exporter.exportGraph(g, os);
    }
}
>>>>>>> fe40aea7
<|MERGE_RESOLUTION|>--- conflicted
+++ resolved
@@ -1,4 +1,3 @@
-<<<<<<< HEAD
 /*
  * (C) Copyright 2006-2023, by John V Sichi and Contributors.
  *
@@ -80,7 +79,38 @@
             + "\t\ttarget 1" + NL
             + "\t]" + NL
             + "]" + NL;
-    
+
+    private static final String UNDIRECTED_GRAPHICS_SECTION =
+            "Creator \"JGraphT GML Exporter\"" + NL
+            + "Version 1" + NL
+            + "graph" + NL
+            + "[" + NL
+            + "\tlabel \"\"" + NL
+            + "\tdirected 0" + NL
+            + "\tnode" + NL
+            + "\t[" + NL
+            + "\t\tid 1" + NL
+            + "\t\tgraphics" + NL
+            + "\t\t[" + NL
+            + "\t\t\tfill \"#FF0000\"" + NL
+            + "\t\t]" + NL
+            + "\t]" + NL
+            + "\tnode" + NL
+            + "\t[" + NL
+            + "\t\tid 2" + NL
+            + "\t\tgraphics" + NL
+            + "\t\t[" + NL
+            + "\t\t\tfill \"#FF0000\"" + NL
+            + "\t\t]" + NL
+            + "\t]" + NL
+            + "\tedge" + NL
+            + "\t[" + NL
+            + "\t\tid 1" + NL
+            + "\t\tsource 1" + NL
+            + "\t\ttarget 2" + NL
+            + "\t]" + NL
+            + "]" + NL;
+
     private static final String UNDIRECTED_WEIGHTED
             = "Creator \"JGraphT GML Exporter\"" + NL
             + "Version 1" + NL
@@ -311,6 +341,26 @@
         exporter.exportGraph(g, os);
         String res = new String(os.toByteArray(), "UTF-8");
         assertEquals(UNDIRECTED, res);
+    }
+
+    @Test
+    public void testGraphicsSection()
+            throws UnsupportedEncodingException,
+            ExportException
+    {
+        Graph<String, DefaultEdge> g = new SimpleGraph<String, DefaultEdge>(DefaultEdge.class);
+        g.addVertex(V1);
+        g.addVertex(V2);
+        g.addEdge(V1, V2);
+
+        GmlExporter<String, DefaultEdge> exporter = new GmlExporter<String, DefaultEdge>();
+        exporter.setParameter(GmlExporter.Parameter.EXPORT_CUSTOM_VERTEX_GRAPHICS_ATTRIBUTES, true);
+        exporter.setEdgeIdProvider(new IntegerIdProvider<>());
+        exporter.setVertexGraphicsAttributeProvider(v -> Map.of("fill", DefaultAttribute.createAttribute("#FF0000")));
+        ByteArrayOutputStream os = new ByteArrayOutputStream();
+        exporter.exportGraph(g, os);
+        String res = new String(os.toByteArray(), "UTF-8");
+        assertEquals(UNDIRECTED_GRAPHICS_SECTION, res);
     }
 
     @Test
@@ -604,663 +654,4 @@
         ByteArrayOutputStream os = new ByteArrayOutputStream();
         exporter.exportGraph(g, os);
     }
-}
-=======
-/*
- * (C) Copyright 2006-2023, by John V Sichi and Contributors.
- *
- * JGraphT : a free Java graph-theory library
- *
- * See the CONTRIBUTORS.md file distributed with this work for additional
- * information regarding copyright ownership.
- *
- * This program and the accompanying materials are made available under the
- * terms of the Eclipse Public License 2.0 which is available at
- * http://www.eclipse.org/legal/epl-2.0, or the
- * GNU Lesser General Public License v2.1 or later
- * which is available at
- * http://www.gnu.org/licenses/old-licenses/lgpl-2.1-standalone.html.
- *
- * SPDX-License-Identifier: EPL-2.0 OR LGPL-2.1-or-later
- */
-package org.jgrapht.nio.gml;
-
-import org.jgrapht.*;
-import org.jgrapht.graph.*;
-import org.jgrapht.nio.*;
-import org.junit.*;
-
-import java.io.*;
-import java.util.*;
-
-import static org.junit.Assert.*;
-
-/**
- * Tests
- * 
- * @author John V. Sichi
- * @author Dimitrios Michail
- */
-public class GmlExporterTest
-{
-    // ~ Static fields/initializers
-    // ---------------------------------------------
-
-    private static final String V1 = "v1";
-    private static final String V2 = "v2";
-    private static final String V3 = "v3";
-    private static final String V4 = "v4";
-    private static final String V5 = "v5";
-
-    private static final String NL = System.getProperty("line.separator");
-
-    // @formatter:off
-    private static final String UNDIRECTED =
-            "Creator \"JGraphT GML Exporter\"" + NL
-            + "Version 1" + NL
-            + "graph" + NL
-            + "[" + NL
-            + "\tlabel \"\"" + NL
-            + "\tdirected 0" + NL
-            + "\tnode" + NL
-            + "\t[" + NL
-            + "\t\tid 1" + NL
-            + "\t]" + NL
-            + "\tnode" + NL
-            + "\t[" + NL
-            + "\t\tid 2" + NL
-            + "\t]" + NL
-            + "\tnode" + NL
-            + "\t[" + NL
-            + "\t\tid 3" + NL
-            + "\t]" + NL
-            + "\tedge" + NL
-            + "\t[" + NL
-            + "\t\tid 1" + NL
-            + "\t\tsource 1" + NL
-            + "\t\ttarget 2" + NL
-            + "\t]" + NL
-            + "\tedge" + NL
-            + "\t[" + NL
-            + "\t\tid 2" + NL
-            + "\t\tsource 3" + NL
-            + "\t\ttarget 1" + NL
-            + "\t]" + NL
-            + "]" + NL;
-
-    private static final String UNDIRECTED_GRAPHICS_SECTION =
-            "Creator \"JGraphT GML Exporter\"" + NL
-            + "Version 1" + NL
-            + "graph" + NL
-            + "[" + NL
-            + "\tlabel \"\"" + NL
-            + "\tdirected 0" + NL
-            + "\tnode" + NL
-            + "\t[" + NL
-            + "\t\tid 1" + NL
-            + "\t\tgraphics" + NL
-            + "\t\t[" + NL
-            + "\t\t\tfill \"#FF0000\"" + NL
-            + "\t\t]" + NL
-            + "\t]" + NL
-            + "\tnode" + NL
-            + "\t[" + NL
-            + "\t\tid 2" + NL
-            + "\t\tgraphics" + NL
-            + "\t\t[" + NL
-            + "\t\t\tfill \"#FF0000\"" + NL
-            + "\t\t]" + NL
-            + "\t]" + NL
-            + "\tedge" + NL
-            + "\t[" + NL
-            + "\t\tid 1" + NL
-            + "\t\tsource 1" + NL
-            + "\t\ttarget 2" + NL
-            + "\t]" + NL
-            + "]" + NL;
-
-    private static final String UNDIRECTED_WEIGHTED
-            = "Creator \"JGraphT GML Exporter\"" + NL
-            + "Version 1" + NL
-            + "graph" + NL
-            + "[" + NL
-            + "\tlabel \"\"" + NL
-            + "\tdirected 0" + NL
-            + "\tnode" + NL
-            + "\t[" + NL            
-            + "\t\tid 1" + NL
-            + "\t]" + NL
-            + "\tnode" + NL
-            + "\t[" + NL            
-            + "\t\tid 2" + NL
-            + "\t]" + NL
-            + "\tnode" + NL
-            + "\t[" + NL            
-            + "\t\tid 3" + NL
-            + "\t]" + NL
-            + "\tedge" + NL
-            + "\t[" + NL            
-            + "\t\tid 1" + NL
-            + "\t\tsource 1" + NL
-            + "\t\ttarget 2" + NL
-            + "\t\tweight 2.0" + NL
-            + "\t]" + NL
-            + "\tedge" + NL
-            + "\t[" + NL            
-            + "\t\tid 2" + NL
-            + "\t\tsource 3" + NL
-            + "\t\ttarget 1" + NL
-            + "\t\tweight 5.0" + NL
-            + "\t]" + NL
-            + "]" + NL;
-    
-    private static final String UNDIRECTED_WEIGHTED_WITH_EDGE_LABELS
-            = "Creator \"JGraphT GML Exporter\"" + NL
-            + "Version 1" + NL
-            + "graph" + NL
-            + "[" + NL
-            + "\tlabel \"\"" + NL
-            + "\tdirected 0" + NL
-            + "\tnode" + NL
-            + "\t[" + NL            
-            + "\t\tid 1" + NL
-            + "\t]" + NL
-            + "\tnode" + NL
-            + "\t[" + NL            
-            + "\t\tid 2" + NL
-            + "\t]" + NL
-            + "\tnode" + NL
-            + "\t[" + NL            
-            + "\t\tid 3" + NL
-            + "\t]" + NL
-            + "\tedge" + NL
-            + "\t[" + NL            
-            + "\t\tid 1" + NL
-            + "\t\tsource 1" + NL
-            + "\t\ttarget 2" + NL
-            + "\t\tlabel \"(v1 : v2)\"" + NL
-            + "\t\tweight 2.0" + NL
-            + "\t]" + NL
-            + "\tedge" + NL
-            + "\t[" + NL            
-            + "\t\tid 2" + NL
-            + "\t\tsource 3" + NL
-            + "\t\ttarget 1" + NL
-            + "\t\tlabel \"(v3 : v1)\"" + NL            
-            + "\t\tweight 5.0" + NL
-            + "\t]" + NL
-            + "]" + NL;
-    
-    private static final String UNDIRECTED_WITH_VERTEX_LABELS
-            = "Creator \"JGraphT GML Exporter\"" + NL
-            + "Version 1" + NL
-            + "graph" + NL
-            + "[" + NL
-            + "\tlabel \"\"" + NL
-            + "\tdirected 0" + NL
-            + "\tnode" + NL
-            + "\t[" + NL            
-            + "\t\tid 1" + NL
-            + "\t\tlabel \"v1\"" + NL            
-            + "\t]" + NL
-            + "\tnode" + NL
-            + "\t[" + NL            
-            + "\t\tid 2" + NL
-            + "\t\tlabel \"v2\"" + NL            
-            + "\t]" + NL
-            + "\tnode" + NL
-            + "\t[" + NL            
-            + "\t\tid 3" + NL
-            + "\t\tlabel \"v3\"" + NL            
-            + "\t]" + NL
-            + "\tedge" + NL
-            + "\t[" + NL            
-            + "\t\tid 1" + NL
-            + "\t\tsource 1" + NL
-            + "\t\ttarget 2" + NL
-            + "\t]" + NL
-            + "\tedge" + NL
-            + "\t[" + NL            
-            + "\t\tid 2" + NL
-            + "\t\tsource 3" + NL
-            + "\t\ttarget 1" + NL
-            + "\t]" + NL
-            + "]" + NL;
-    
-    private static final String UNDIRECTED_WITH_VERTEX_LABELS_AND_CUSTOM_ATTRIBUTES
-            = "Creator \"JGraphT GML Exporter\"" + NL
-            + "Version 1" + NL
-            + "graph" + NL
-            + "[" + NL
-            + "\tlabel \"\"" + NL
-            + "\tdirected 0" + NL
-            + "\tnode" + NL
-            + "\t[" + NL            
-            + "\t\tid 1" + NL
-            + "\t\tlabel \"v1\"" + NL
-            + "\t\tcolor \"red\"" + NL
-            + "\t]" + NL
-            + "\tnode" + NL
-            + "\t[" + NL            
-            + "\t\tid 2" + NL
-            + "\t\tlabel \"v2\"" + NL
-            + "\t\tcolor \"black\"" + NL
-            + "\t]" + NL
-            + "\tnode" + NL
-            + "\t[" + NL            
-            + "\t\tid 3" + NL
-            + "\t\tlabel \"v3\"" + NL
-            + "\t\tcost 5.5" + NL
-            + "\t\tlength 100" + NL
-            + "\t\tvisited \"false\"" + NL
-            + "\t]" + NL
-            + "\tedge" + NL
-            + "\t[" + NL            
-            + "\t\tid 1" + NL
-            + "\t\tsource 1" + NL
-            + "\t\ttarget 2" + NL
-            + "\t\tname \"first edge\"" + NL
-            + "\t]" + NL
-            + "\tedge" + NL
-            + "\t[" + NL            
-            + "\t\tid 2" + NL
-            + "\t\tsource 3" + NL
-            + "\t\ttarget 1" + NL
-            + "\t]" + NL
-            + "]" + NL;    
-    
-    private static final String DIRECTED
-            = "Creator \"JGraphT GML Exporter\"" + NL
-            + "Version 1" + NL
-            + "graph" + NL
-            + "[" + NL            
-            + "\tlabel \"\"" + NL
-            + "\tdirected 1" + NL
-            + "\tnode" + NL
-            + "\t[" + NL            
-            + "\t\tid 1" + NL
-            + "\t]" + NL
-            + "\tnode" + NL
-            + "\t[" + NL            
-            + "\t\tid 2" + NL
-            + "\t]" + NL
-            + "\tnode" + NL
-            + "\t[" + NL            
-            + "\t\tid 3" + NL
-            + "\t]" + NL
-            + "\tnode" + NL
-            + "\t[" + NL            
-            + "\t\tid 4" + NL
-            + "\t]" + NL
-            + "\tnode" + NL
-            + "\t[" + NL            
-            + "\t\tid 5" + NL
-            + "\t]" + NL
-            + "\tedge" + NL
-            + "\t[" + NL            
-            + "\t\tid 1" + NL
-            + "\t\tsource 1" + NL
-            + "\t\ttarget 2" + NL
-            + "\t]" + NL
-            + "\tedge" + NL
-            + "\t[" + NL            
-            + "\t\tid 2" + NL
-            + "\t\tsource 3" + NL
-            + "\t\ttarget 1" + NL
-            + "\t]" + NL
-            + "\tedge" + NL
-            + "\t[" + NL            
-            + "\t\tid 3" + NL
-            + "\t\tsource 2" + NL
-            + "\t\ttarget 3" + NL
-            + "\t]" + NL
-            + "\tedge" + NL
-            + "\t[" + NL            
-            + "\t\tid 4" + NL
-            + "\t\tsource 3" + NL
-            + "\t\ttarget 4" + NL
-            + "\t]" + NL
-            + "\tedge" + NL
-            + "\t[" + NL            
-            + "\t\tid 5" + NL
-            + "\t\tsource 4" + NL
-            + "\t\ttarget 5" + NL
-            + "\t]" + NL
-            + "]" + NL;
-    // @formatter:on
-
-    // ~ Methods
-    // ----------------------------------------------------------------
-
-    @Test
-    public void testUndirected()
-        throws UnsupportedEncodingException, ExportException
-    {
-        Graph<String, DefaultEdge> g = new SimpleGraph<String, DefaultEdge>(DefaultEdge.class);
-        g.addVertex(V1);
-        g.addVertex(V2);
-        g.addEdge(V1, V2);
-        g.addVertex(V3);
-        g.addEdge(V3, V1);
-
-        GmlExporter<String, DefaultEdge> exporter = new GmlExporter<String, DefaultEdge>();
-        exporter.setEdgeIdProvider(new IntegerIdProvider<>());
-        ByteArrayOutputStream os = new ByteArrayOutputStream();
-        exporter.exportGraph(g, os);
-        String res = new String(os.toByteArray(), "UTF-8");
-        assertEquals(UNDIRECTED, res);
-    }
-
-    @Test
-    public void testGraphicsSection()
-            throws UnsupportedEncodingException,
-            ExportException
-    {
-        Graph<String, DefaultEdge> g = new SimpleGraph<String, DefaultEdge>(DefaultEdge.class);
-        g.addVertex(V1);
-        g.addVertex(V2);
-        g.addEdge(V1, V2);
-
-        GmlExporter<String, DefaultEdge> exporter = new GmlExporter<String, DefaultEdge>();
-        exporter.setParameter(GmlExporter.Parameter.EXPORT_CUSTOM_VERTEX_GRAPHICS_ATTRIBUTES, true);
-        exporter.setEdgeIdProvider(new IntegerIdProvider<>());
-        exporter.setVertexGraphicsAttributeProvider(v -> Map.of("fill", DefaultAttribute.createAttribute("#FF0000")));
-        ByteArrayOutputStream os = new ByteArrayOutputStream();
-        exporter.exportGraph(g, os);
-        String res = new String(os.toByteArray(), "UTF-8");
-        assertEquals(UNDIRECTED_GRAPHICS_SECTION, res);
-    }
-
-    @Test
-    public void testUnweightedUndirected()
-        throws UnsupportedEncodingException, ExportException
-    {
-        Graph<String, DefaultEdge> g = new SimpleGraph<>(DefaultEdge.class);
-        g.addVertex(V1);
-        g.addVertex(V2);
-        g.addEdge(V1, V2);
-        g.addVertex(V3);
-        g.addEdge(V3, V1);
-
-        GmlExporter<String, DefaultEdge> exporter = new GmlExporter<>();
-        exporter.setEdgeIdProvider(new IntegerIdProvider<>());
-        exporter.setParameter(GmlExporter.Parameter.EXPORT_EDGE_WEIGHTS, true);
-        ByteArrayOutputStream os = new ByteArrayOutputStream();
-        exporter.exportGraph(g, os);
-        String res = new String(os.toByteArray(), "UTF-8");
-        assertEquals(UNDIRECTED, res);
-    }
-
-    @Test
-    public void testDirected()
-        throws UnsupportedEncodingException, ExportException
-    {
-        Graph<String, DefaultEdge> g = new SimpleDirectedGraph<>(DefaultEdge.class);
-        g.addVertex(V1);
-        g.addVertex(V2);
-        g.addVertex(V3);
-        g.addVertex(V4);
-        g.addVertex(V5);
-        g.addEdge(V1, V2);
-        g.addEdge(V3, V1);
-        g.addEdge(V2, V3);
-        g.addEdge(V3, V4);
-        g.addEdge(V4, V5);
-
-        GmlExporter<String, DefaultEdge> exporter = new GmlExporter<>();
-        exporter.setEdgeIdProvider(new IntegerIdProvider<>());
-        ByteArrayOutputStream os = new ByteArrayOutputStream();
-        exporter.exportGraph(g, os);
-        String res = new String(os.toByteArray(), "UTF-8");
-        assertEquals(DIRECTED, res);
-    }
-
-    @Test
-    public void testWeightedUndirected()
-        throws UnsupportedEncodingException, ExportException
-    {
-        SimpleGraph<String, DefaultWeightedEdge> g =
-            new SimpleWeightedGraph<String, DefaultWeightedEdge>(DefaultWeightedEdge.class);
-        g.addVertex(V1);
-        g.addVertex(V2);
-        g.addVertex(V3);
-        DefaultWeightedEdge e1 = g.addEdge(V1, V2);
-        g.setEdgeWeight(e1, 2.0);
-        DefaultWeightedEdge e2 = g.addEdge(V3, V1);
-        g.setEdgeWeight(e2, 5.0);
-
-        GmlExporter<String, DefaultWeightedEdge> exporter = new GmlExporter<>();
-        exporter.setEdgeIdProvider(new IntegerIdProvider<>());
-        exporter.setParameter(GmlExporter.Parameter.EXPORT_EDGE_WEIGHTS, true);
-        ByteArrayOutputStream os = new ByteArrayOutputStream();
-        exporter.exportGraph(g, os);
-        String res = new String(os.toByteArray(), "UTF-8");
-        assertEquals(UNDIRECTED_WEIGHTED, res);
-    }
-
-    @Test
-    public void testWeightedUndirectedWithEdgeLabels()
-        throws UnsupportedEncodingException, ExportException
-    {
-        SimpleGraph<String, DefaultWeightedEdge> g =
-            new SimpleWeightedGraph<>(DefaultWeightedEdge.class);
-        g.addVertex(V1);
-        g.addVertex(V2);
-        g.addVertex(V3);
-        DefaultWeightedEdge e1 = g.addEdge(V1, V2);
-        g.setEdgeWeight(e1, 2.0);
-        DefaultWeightedEdge e2 = g.addEdge(V3, V1);
-        g.setEdgeWeight(e2, 5.0);
-
-        GmlExporter<String, DefaultWeightedEdge> exporter = new GmlExporter<>();
-        exporter.setEdgeIdProvider(new IntegerIdProvider<>());
-        exporter.setParameter(GmlExporter.Parameter.EXPORT_EDGE_WEIGHTS, true);
-        exporter.setParameter(GmlExporter.Parameter.EXPORT_EDGE_LABELS, true);
-        ByteArrayOutputStream os = new ByteArrayOutputStream();
-        exporter.exportGraph(g, os);
-        String res = new String(os.toByteArray(), "UTF-8");
-        assertEquals(UNDIRECTED_WEIGHTED_WITH_EDGE_LABELS, res);
-    }
-
-    @Test
-    public void testUndirectedWithVertexLabels()
-        throws UnsupportedEncodingException, ExportException
-    {
-        SimpleGraph<String, DefaultWeightedEdge> g =
-            new SimpleWeightedGraph<>(DefaultWeightedEdge.class);
-        g.addVertex(V1);
-        g.addVertex(V2);
-        g.addVertex(V3);
-        DefaultWeightedEdge e1 = g.addEdge(V1, V2);
-        g.setEdgeWeight(e1, 2.0);
-        DefaultWeightedEdge e2 = g.addEdge(V3, V1);
-        g.setEdgeWeight(e2, 5.0);
-
-        GmlExporter<String, DefaultWeightedEdge> exporter = new GmlExporter<>();
-        exporter.setEdgeIdProvider(new IntegerIdProvider<>());
-        exporter.setParameter(GmlExporter.Parameter.EXPORT_VERTEX_LABELS, true);
-        ByteArrayOutputStream os = new ByteArrayOutputStream();
-        exporter.exportGraph(g, os);
-        String res = new String(os.toByteArray(), "UTF-8");
-        assertEquals(UNDIRECTED_WITH_VERTEX_LABELS, res);
-    }
-
-    @Test
-    public void testParameters()
-    {
-        GmlExporter<String, DefaultWeightedEdge> exporter =
-            new GmlExporter<String, DefaultWeightedEdge>();
-        assertFalse(exporter.isParameter(GmlExporter.Parameter.EXPORT_VERTEX_LABELS));
-        assertFalse(exporter.isParameter(GmlExporter.Parameter.EXPORT_EDGE_LABELS));
-        assertFalse(exporter.isParameter(GmlExporter.Parameter.EXPORT_EDGE_WEIGHTS));
-        exporter.setParameter(GmlExporter.Parameter.EXPORT_VERTEX_LABELS, true);
-        assertTrue(exporter.isParameter(GmlExporter.Parameter.EXPORT_VERTEX_LABELS));
-        exporter.setParameter(GmlExporter.Parameter.EXPORT_VERTEX_LABELS, false);
-        assertFalse(exporter.isParameter(GmlExporter.Parameter.EXPORT_VERTEX_LABELS));
-        exporter.setParameter(GmlExporter.Parameter.EXPORT_EDGE_LABELS, true);
-        assertTrue(exporter.isParameter(GmlExporter.Parameter.EXPORT_EDGE_LABELS));
-        exporter.setParameter(GmlExporter.Parameter.EXPORT_EDGE_LABELS, false);
-        assertFalse(exporter.isParameter(GmlExporter.Parameter.EXPORT_EDGE_LABELS));
-        exporter.setParameter(GmlExporter.Parameter.EXPORT_EDGE_WEIGHTS, true);
-        assertTrue(exporter.isParameter(GmlExporter.Parameter.EXPORT_EDGE_WEIGHTS));
-        exporter.setParameter(GmlExporter.Parameter.EXPORT_EDGE_WEIGHTS, false);
-        assertFalse(exporter.isParameter(GmlExporter.Parameter.EXPORT_EDGE_WEIGHTS));
-    }
-
-    @Test
-    public void testUndirectedWithCustomVertexAttributesAndVertexLabels()
-        throws UnsupportedEncodingException, ExportException
-    {
-        SimpleGraph<String, DefaultWeightedEdge> g =
-            new SimpleWeightedGraph<>(DefaultWeightedEdge.class);
-        g.addVertex(V1);
-        g.addVertex(V2);
-        g.addVertex(V3);
-        DefaultWeightedEdge e1 = g.addEdge(V1, V2);
-        g.setEdgeWeight(e1, 2.0);
-        DefaultWeightedEdge e2 = g.addEdge(V3, V1);
-        g.setEdgeWeight(e2, 5.0);
-
-        GmlExporter<String, DefaultWeightedEdge> exporter = new GmlExporter<>();
-        exporter.setEdgeIdProvider(new IntegerIdProvider<>());
-        exporter.setParameter(GmlExporter.Parameter.EXPORT_VERTEX_LABELS, true);
-        exporter.setParameter(GmlExporter.Parameter.EXPORT_CUSTOM_VERTEX_ATTRIBUTES, true);
-        exporter.setParameter(GmlExporter.Parameter.EXPORT_CUSTOM_EDGE_ATTRIBUTES, true);
-
-        exporter.setVertexAttributeProvider(v -> {
-            Map<String, Attribute> map = new HashMap<>();
-            if (v.equals(V1)) {
-                map.put("color", DefaultAttribute.createAttribute("red"));
-            }
-            if (v.equals(V2)) {
-                map.put("color", DefaultAttribute.createAttribute("black"));
-            }
-            if (v.equals(V3)) {
-                map.put("cost", DefaultAttribute.createAttribute(5.5d));
-                map.put("length", DefaultAttribute.createAttribute(100L));
-                map.put("visited", DefaultAttribute.createAttribute(false));
-            }
-            return map;
-        });
-
-        exporter.setEdgeAttributeProvider(e -> {
-            Map<String, Attribute> map = new HashMap<>();
-            if (e.equals(e1)) {
-                map.put("name", DefaultAttribute.createAttribute("first edge"));
-            }
-            return map;
-        });
-
-        ByteArrayOutputStream os = new ByteArrayOutputStream();
-        exporter.exportGraph(g, os);
-        String res = new String(os.toByteArray(), "UTF-8");
-        assertEquals(UNDIRECTED_WITH_VERTEX_LABELS_AND_CUSTOM_ATTRIBUTES, res);
-    }
-
-    @Test(expected = IllegalArgumentException.class)
-    public void testBadCustomVertexAttributes()
-        throws UnsupportedEncodingException
-    {
-        SimpleGraph<String, DefaultWeightedEdge> g =
-            new SimpleWeightedGraph<>(DefaultWeightedEdge.class);
-        g.addVertex(V1);
-        g.addVertex(V2);
-
-        GmlExporter<String, DefaultWeightedEdge> exporter = new GmlExporter<>();
-        exporter.setEdgeIdProvider(new IntegerIdProvider<>());
-        exporter.setParameter(GmlExporter.Parameter.EXPORT_CUSTOM_VERTEX_ATTRIBUTES, true);
-
-        exporter.setVertexAttributeProvider(v -> {
-            Map<String, Attribute> map = new HashMap<>();
-            if (v.equals(V1)) {
-                map.put("id", DefaultAttribute.createAttribute("custom-id"));
-            }
-            return map;
-        });
-
-        ByteArrayOutputStream os = new ByteArrayOutputStream();
-        exporter.exportGraph(g, os);
-    }
-
-    @Test(expected = IllegalArgumentException.class)
-    public void testBadCustomEdgeAttributeId()
-        throws UnsupportedEncodingException
-    {
-        SimpleGraph<String, DefaultWeightedEdge> g =
-            new SimpleWeightedGraph<>(DefaultWeightedEdge.class);
-        g.addVertex(V1);
-        g.addVertex(V2);
-        DefaultWeightedEdge e1 = g.addEdge(V1, V2);
-        g.setEdgeWeight(e1, 2.0);
-
-        GmlExporter<String, DefaultWeightedEdge> exporter = new GmlExporter<>();
-        exporter.setEdgeIdProvider(new IntegerIdProvider<>());
-        exporter.setParameter(GmlExporter.Parameter.EXPORT_CUSTOM_EDGE_ATTRIBUTES, true);
-
-        exporter.setEdgeAttributeProvider(e -> {
-            Map<String, Attribute> map = new HashMap<>();
-            if (e.equals(e1)) {
-                map.put("id", DefaultAttribute.createAttribute("id"));
-            }
-            return map;
-        });
-
-        ByteArrayOutputStream os = new ByteArrayOutputStream();
-        exporter.exportGraph(g, os);
-    }
-
-    @Test(expected = IllegalArgumentException.class)
-    public void testBadCustomEdgeAttributeSource()
-        throws UnsupportedEncodingException
-    {
-        SimpleGraph<String, DefaultWeightedEdge> g =
-            new SimpleWeightedGraph<>(DefaultWeightedEdge.class);
-        g.addVertex(V1);
-        g.addVertex(V2);
-        DefaultWeightedEdge e1 = g.addEdge(V1, V2);
-        g.setEdgeWeight(e1, 2.0);
-
-        GmlExporter<String, DefaultWeightedEdge> exporter = new GmlExporter<>();
-        exporter.setEdgeIdProvider(new IntegerIdProvider<>());
-        exporter.setParameter(GmlExporter.Parameter.EXPORT_CUSTOM_EDGE_ATTRIBUTES, true);
-
-        exporter.setEdgeAttributeProvider(e -> {
-            Map<String, Attribute> map = new HashMap<>();
-            if (e.equals(e1)) {
-                map.put("source", DefaultAttribute.createAttribute("source"));
-            }
-            return map;
-        });
-
-        ByteArrayOutputStream os = new ByteArrayOutputStream();
-        exporter.exportGraph(g, os);
-    }
-
-    @Test(expected = IllegalArgumentException.class)
-    public void testBadCustomEdgeAttributeTarget()
-        throws UnsupportedEncodingException
-    {
-        SimpleGraph<String, DefaultWeightedEdge> g =
-            new SimpleWeightedGraph<>(DefaultWeightedEdge.class);
-        g.addVertex(V1);
-        g.addVertex(V2);
-        DefaultWeightedEdge e1 = g.addEdge(V1, V2);
-        g.setEdgeWeight(e1, 2.0);
-
-        GmlExporter<String, DefaultWeightedEdge> exporter = new GmlExporter<>();
-        exporter.setEdgeIdProvider(new IntegerIdProvider<>());
-        exporter.setParameter(GmlExporter.Parameter.EXPORT_CUSTOM_EDGE_ATTRIBUTES, true);
-
-        exporter.setEdgeAttributeProvider(e -> {
-            Map<String, Attribute> map = new HashMap<>();
-            if (e.equals(e1)) {
-                map.put("target", DefaultAttribute.createAttribute("target"));
-            }
-            return map;
-        });
-
-        ByteArrayOutputStream os = new ByteArrayOutputStream();
-        exporter.exportGraph(g, os);
-    }
-}
->>>>>>> fe40aea7
+}