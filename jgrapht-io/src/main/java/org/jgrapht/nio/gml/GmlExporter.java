--- conflicted
+++ resolved
@@ -1,4 +1,3 @@
-<<<<<<< HEAD
 /*
  * (C) Copyright 2006-2023, by Dimitrios Michail and Contributors.
  *
@@ -33,12 +32,12 @@
  * For a description of the format see <a href=
  * "https://github.com/GunterMueller/UNI_PASSAU_FMI_Graph_Drawing/blob/master/GML/gml-technical-report.pdf">
  * https://github.com/GunterMueller/UNI_PASSAU_FMI_Graph_Drawing/blob/master/GML/gml-technical-report.pdf</a>.
- * 
+ *
  * <p>
  * The behavior of the exporter such as whether to print vertex labels, edge labels, and/or edge
  * weights can be adjusted using the {@link #setParameter(Parameter, boolean) setParameter} method.
  * When exporting labels, the exporter escapes them as Java strings.
- * 
+ *
  * @param <V> the graph vertex type
  * @param <E> the graph edge type
  *
@@ -54,6 +53,7 @@
     private static final String DELIM = " ";
     private static final String TAB1 = "\t";
     private static final String TAB2 = "\t\t";
+    private static final String TAB3 = "\t\t\t";
 
     private static final String LABEL_ATTRIBUTE_KEY = "label";
     private static final String WEIGHT_ATTRIBUTE_KEY = "weight";
@@ -63,6 +63,8 @@
         Set.of("id", "source", "target");
 
     private final Set<Parameter> parameters;
+
+    protected Optional<Function<V, Map<String, Attribute>>> vertexGraphicsAttributeProvider;
 
     /**
      * Parameters that affect the behavior of the {@link GmlExporter} exporter.
@@ -98,6 +100,10 @@
          */
         EXPORT_CUSTOM_VERTEX_ATTRIBUTES,
         /**
+         * If set the exporter outputs graphics section attributes for nodes
+         */
+        EXPORT_CUSTOM_VERTEX_GRAPHICS_ATTRIBUTES,
+        /**
          * If set the exporter escapes all strings as Java strings, otherwise no escaping is
          * performed.
          */
@@ -121,6 +127,7 @@
     {
         super(vertexIdProvider);
         this.parameters = new HashSet<>();
+        this.vertexGraphicsAttributeProvider = Optional.empty();
     }
 
     /**
@@ -156,336 +163,6 @@
 
     /**
      * Return if a particular parameter of the exporter is enabled
-     * 
-     * @param p the parameter
-     * @return {@code true} if the parameter is set, {@code false} otherwise
-     */
-    public boolean isParameter(Parameter p)
-    {
-        return parameters.contains(p);
-    }
-
-    /**
-     * Set the value of a parameter of the exporter
-     * 
-     * @param p the parameter
-     * @param value the value to set
-     */
-    public void setParameter(Parameter p, boolean value)
-    {
-        if (value) {
-            parameters.add(p);
-        } else {
-            parameters.remove(p);
-        }
-    }
-
-    private String quoted(final String s)
-    {
-        boolean escapeStringAsJava = parameters.contains(Parameter.ESCAPE_STRINGS_AS_JAVA);
-        if (escapeStringAsJava) {
-            return "\"" + StringEscapeUtils.escapeJava(s) + "\"";
-        } else {
-            return "\"" + s + "\"";
-        }
-    }
-
-    private void exportHeader(PrintWriter out)
-    {
-        out.println("Creator" + DELIM + quoted(CREATOR));
-        out.println("Version" + DELIM + VERSION);
-    }
-
-    private void exportAttribute(PrintWriter out, String key, Attribute attribute)
-    {
-        AttributeType type = attribute.getType();
-        switch (type) {
-        case INT:
-            out.println(TAB2 + key + DELIM + Integer.valueOf(attribute.getValue()));
-            break;
-        case LONG:
-            out.println(TAB2 + key + DELIM + Long.valueOf(attribute.getValue()));
-            break;
-        case FLOAT:
-            out.println(TAB2 + key + DELIM + Float.valueOf(attribute.getValue()));
-            break;
-        case DOUBLE:
-            out.println(TAB2 + key + DELIM + Double.valueOf(attribute.getValue()));
-            break;
-        default:
-            out.println(TAB2 + key + DELIM + quoted(attribute.getValue()));
-            break;
-        }
-    }
-
-    private void exportVertices(PrintWriter out, Graph<V, E> g)
-    {
-        boolean exportVertexLabels = parameters.contains(Parameter.EXPORT_VERTEX_LABELS);
-        boolean exportCustomVertexAttributes =
-            parameters.contains(Parameter.EXPORT_CUSTOM_VERTEX_ATTRIBUTES);
-
-        for (V from : g.vertexSet()) {
-            out.println(TAB1 + "node");
-            out.println(TAB1 + "[");
-            out.println(TAB2 + "id" + DELIM + getVertexId(from));
-
-            if (exportVertexLabels) {
-                String label = getVertexAttribute(from, LABEL_ATTRIBUTE_KEY)
-                    .map(Attribute::getValue).orElse(from.toString());
-                out.println(TAB2 + "label" + DELIM + quoted(label));
-            }
-            if (exportCustomVertexAttributes) {
-                getVertexAttributes(from).ifPresent(vertexAttributes -> {
-                    vertexAttributes.entrySet().stream().forEach(e -> {
-                        String customAttributeKey = e.getKey();
-                        Attribute customAttributeValue = e.getValue();
-
-                        if (FORBIDDEN_VERTEX_CUSTOM_ATTRIBUTE_KEYS.contains(customAttributeKey)) {
-                            throw new IllegalArgumentException(
-                                "Key " + customAttributeKey + " is reserved");
-                        }
-
-                        if (LABEL_ATTRIBUTE_KEY.equals(customAttributeKey) && exportVertexLabels) {
-                            // give higher priority to vertex labels
-                            return;
-                        }
-
-                        exportAttribute(out, customAttributeKey, customAttributeValue);
-                    });
-                });
-            }
-
-            out.println(TAB1 + "]");
-        }
-    }
-
-    private void exportEdges(PrintWriter out, Graph<V, E> g)
-    {
-        boolean exportEdgeWeights = parameters.contains(Parameter.EXPORT_EDGE_WEIGHTS);
-        boolean exportEdgeLabels = parameters.contains(Parameter.EXPORT_EDGE_LABELS);
-        boolean exportCustomEdgeAttributes =
-            parameters.contains(Parameter.EXPORT_CUSTOM_EDGE_ATTRIBUTES);
-
-        for (E edge : g.edgeSet()) {
-            out.println(TAB1 + "edge");
-            out.println(TAB1 + "[");
-
-            getEdgeId(edge).ifPresent(eId -> {
-                out.println(TAB2 + "id" + DELIM + eId);
-            });
-
-            String s = getVertexId(g.getEdgeSource(edge));
-            out.println(TAB2 + "source" + DELIM + s);
-
-            String t = getVertexId(g.getEdgeTarget(edge));
-            out.println(TAB2 + "target" + DELIM + t);
-
-            if (exportEdgeLabels) {
-                Attribute label = getEdgeAttribute(edge, LABEL_ATTRIBUTE_KEY)
-                    .orElse(DefaultAttribute.createAttribute(edge.toString()));
-                exportAttribute(out, "label", label);
-            }
-            if (exportEdgeWeights && g.getType().isWeighted()) {
-                exportAttribute(
-                    out, "weight", DefaultAttribute.createAttribute(g.getEdgeWeight(edge)));
-            }
-            if (exportCustomEdgeAttributes) {
-                getEdgeAttributes(edge).ifPresent(edgeAttributes -> {
-                    edgeAttributes.entrySet().stream().forEach(e -> {
-                        String customAttributeKey = e.getKey();
-                        Attribute customAttributeValue = e.getValue();
-
-                        if (FORBIDDEN_EDGE_CUSTOM_ATTRIBUTE_KEYS.contains(customAttributeKey)) {
-                            throw new IllegalArgumentException(
-                                "Key " + customAttributeKey + " is reserved");
-                        }
-
-                        if (LABEL_ATTRIBUTE_KEY.equals(customAttributeKey) && exportEdgeLabels) {
-                            // give higher priority to edge labels
-                            return;
-                        }
-
-                        if (WEIGHT_ATTRIBUTE_KEY.equals(customAttributeKey) && exportEdgeWeights) {
-                            // give higher priority to edge weights
-                            return;
-                        }
-
-                        exportAttribute(out, customAttributeKey, customAttributeValue);
-                    });
-                });
-            }
-
-            out.println(TAB1 + "]");
-        }
-    }
-
-}
-=======
-/*
- * (C) Copyright 2006-2023, by Dimitrios Michail and Contributors.
- *
- * JGraphT : a free Java graph-theory library
- *
- * See the CONTRIBUTORS.md file distributed with this work for additional
- * information regarding copyright ownership.
- *
- * This program and the accompanying materials are made available under the
- * terms of the Eclipse Public License 2.0 which is available at
- * http://www.eclipse.org/legal/epl-2.0, or the
- * GNU Lesser General Public License v2.1 or later
- * which is available at
- * http://www.gnu.org/licenses/old-licenses/lgpl-2.1-standalone.html.
- *
- * SPDX-License-Identifier: EPL-2.0 OR LGPL-2.1-or-later
- */
-package org.jgrapht.nio.gml;
-
-import org.apache.commons.text.*;
-import org.jgrapht.*;
-import org.jgrapht.nio.*;
-
-import java.io.*;
-import java.util.*;
-import java.util.function.*;
-
-/**
- * Exports a graph into a GML file (Graph Modeling Language).
- *
- * <p>
- * For a description of the format see <a href=
- * "https://github.com/GunterMueller/UNI_PASSAU_FMI_Graph_Drawing/blob/master/GML/gml-technical-report.pdf">
- * https://github.com/GunterMueller/UNI_PASSAU_FMI_Graph_Drawing/blob/master/GML/gml-technical-report.pdf</a>.
- *
- * <p>
- * The behavior of the exporter such as whether to print vertex labels, edge labels, and/or edge
- * weights can be adjusted using the {@link #setParameter(Parameter, boolean) setParameter} method.
- * When exporting labels, the exporter escapes them as Java strings.
- *
- * @param <V> the graph vertex type
- * @param <E> the graph edge type
- *
- * @author Dimitrios Michail
- */
-public class GmlExporter<V, E>
-    extends BaseExporter<V, E>
-    implements GraphExporter<V, E>
-{
-    private static final String CREATOR = "JGraphT GML Exporter";
-    private static final String VERSION = "1";
-
-    private static final String DELIM = " ";
-    private static final String TAB1 = "\t";
-    private static final String TAB2 = "\t\t";
-    private static final String TAB3 = "\t\t\t";
-
-    private static final String LABEL_ATTRIBUTE_KEY = "label";
-    private static final String WEIGHT_ATTRIBUTE_KEY = "weight";
-
-    private static final Set<String> FORBIDDEN_VERTEX_CUSTOM_ATTRIBUTE_KEYS = Set.of("id");
-    private static final Set<String> FORBIDDEN_EDGE_CUSTOM_ATTRIBUTE_KEYS =
-        Set.of("id", "source", "target");
-
-    private final Set<Parameter> parameters;
-
-    protected Optional<Function<V, Map<String, Attribute>>> vertexGraphicsAttributeProvider;
-
-    /**
-     * Parameters that affect the behavior of the {@link GmlExporter} exporter.
-     */
-    public enum Parameter
-    {
-        /**
-         * If set the exporter outputs edge labels. The labels are found from the edge attribute
-         * provider of the importer using the key "label".
-         */
-        EXPORT_EDGE_LABELS,
-        /**
-         * If set the exporter outputs edge weights
-         */
-        EXPORT_EDGE_WEIGHTS,
-        /**
-         * If set the exporter outputs all custom edge attributes. The attributes are located from
-         * the edge attribute provider of the importer. Note that these attributes have lowest
-         * priority compared to special handled ones like "label", or "weight" and cannot contain
-         * special keys like "id", "source" and "target".
-         */
-        EXPORT_CUSTOM_EDGE_ATTRIBUTES,
-        /**
-         * If set the exporter outputs vertex labels. The labels are found from the vertex attribute
-         * provider of the importer using the key "label".
-         */
-        EXPORT_VERTEX_LABELS,
-        /**
-         * If set the exporter outputs all custom vertex attributes. The attributes are located from
-         * the vertex attribute provider of the importer. Note that these attributes have lowest
-         * priority compared to special handled ones like "label" and cannot contain special keys
-         * like "id".
-         */
-        EXPORT_CUSTOM_VERTEX_ATTRIBUTES,
-        /**
-         * If set the exporter outputs graphics section attributes for nodes
-         */
-        EXPORT_CUSTOM_VERTEX_GRAPHICS_ATTRIBUTES,
-        /**
-         * If set the exporter escapes all strings as Java strings, otherwise no escaping is
-         * performed.
-         */
-        ESCAPE_STRINGS_AS_JAVA,
-    }
-
-    /**
-     * Creates a new GmlExporter object with integer id providers for the vertex identifiers.
-     */
-    public GmlExporter()
-    {
-        this(new IntegerIdProvider<>());
-    }
-
-    /**
-     * Constructs a new GmlExporter object with the given id providers.
-     *
-     * @param vertexIdProvider for generating vertex IDs. Must not be null.
-     */
-    public GmlExporter(Function<V, String> vertexIdProvider)
-    {
-        super(vertexIdProvider);
-        this.parameters = new HashSet<>();
-        this.vertexGraphicsAttributeProvider = Optional.empty();
-    }
-
-    /**
-     * Exports an graph into a plain text GML format.
-     *
-     * @param writer the writer
-     * @param g the graph
-     */
-    @Override
-    public void exportGraph(Graph<V, E> g, Writer writer)
-    {
-        PrintWriter out = new PrintWriter(writer);
-
-        for (V from : g.vertexSet()) {
-            // assign ids in vertex set iteration order
-            getVertexId(from);
-        }
-
-        exportHeader(out);
-        out.println("graph");
-        out.println("[");
-        out.println(TAB1 + "label" + DELIM + quoted(""));
-        if (g.getType().isDirected()) {
-            out.println(TAB1 + "directed" + DELIM + "1");
-        } else {
-            out.println(TAB1 + "directed" + DELIM + "0");
-        }
-        exportVertices(out, g);
-        exportEdges(out, g);
-        out.println("]");
-        out.flush();
-    }
-
-    /**
-     * Return if a particular parameter of the exporter is enabled
      *
      * @param p the parameter
      * @return {@code true} if the parameter is set, {@code false} otherwise
@@ -685,5 +362,4 @@
         }
     }
 
-}
->>>>>>> fe40aea7
+}